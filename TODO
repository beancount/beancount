--- conflicted
+++ resolved
@@ -30,14 +30,17 @@
 
   - Fix all docstrings re. Account instance
 
-<<<<<<< HEAD
 * Current
 
   - Implement a little plug-ins system that allows a user to insert a TAB in
     bean-web.
 
-=======
->>>>>>> 345a9f7c
+  - In ledgerhub, use /usr/bin/strings as a last resort if all other PDF
+    converters fail.
+
+  - When we import, if a file was not detected, don't spit out an org text
+    line. Still doesn't work.
+
   - In order to implement .txt output, you will need to decouple the web
     rendering and the generation of its included data. This will be
     great--ability to cut-and-paste any page into txt. format=txt, and we could
@@ -53,12 +56,8 @@
 
   - The documents web page should render by-month + date, and by-account + date.
 
-<<<<<<< HEAD
 
   - DO implement output to text NOW for posting on the mailing list.
-=======
-  - Do implement output to text NOW for posting on the mailing list.
->>>>>>> 345a9f7c
 
   - Add views for the last 5 days, one day only each day (for D.Clemente)
 
@@ -69,13 +68,9 @@
     column; that is too confusing for some users, keep the change column for
     changes.
 
-<<<<<<< HEAD
+
   - update activity: remove parent accounts with no child accounts.
   - update activity: this exhibits a bug in the table rendering, look for IVV,
-=======
-  - update activity: Remove parent accounts with no child accounts.
-  - update activity: This exhibits a bug in the table rendering, look for IVV,
->>>>>>> 345a9f7c
     see TODO(blais) in acctree.py
 
   - Begin user documentation in earnest; we really need this soon.
@@ -104,11 +99,12 @@
     need to design a textual way to refer to a subset of transactions. Output in
     either directions, without currencies.
 
-<<<<<<< HEAD
-
-
-=======
->>>>>>> 345a9f7c
+
+  - BUG! import this:
+    documents/2013/Assets/CA/RBC/Checking/2013-11-13.ofx84423.qbo
+    * The balance check at the end is incorrect
+    * The statement are not organized by account; they are mixed together
+
   - Create a 3rd-party dependencies building script for Mac OSX users (fxt).
 
   (Cost Basis)
