-*- mode: org -*-
beancount: TODO
* Priorities
** Establish Display Precision

  - Make setting the precision from bean-example easier (provide a method to
    create that format and update without conversion on the DisplayContext
    itself).

  - In the DisplayContext, implement caching of the formatters created to
    increase speed, especially for printing a single entry repeatedly.

  - Implement reserved number of digits.

  - Add docstrings to DisplayContext.

  - Make the query_render routines use a DisplayContext object to compute their alignment.

  - In the EntryPrinter(), figure out the maximum width of accounts and set it up.
  - Add a "target num columns" instead of a "min_width_account" to the
    EntryPrinter and figure out the min_width_account automatically from it,
    depending on whether we've got render_weights on or not. Use hte longest
    possible number of integral digits required from the DisplayContext in
    order to make this tight.

  - Add an option for the DisplayContext to issue a warning if numbers are
    rendered through it that lose some precision.

  - Add "display_precision" input file option whereby the user can set the
    precision to be used by each currency.


** Misc

  - Add a special PYTHONPATH for ledgerhub binaries, to override Beancount to
    its custom version.

  - The 'balances' report should also support a WHERE clause as a nice
    shorthand. I would use that all the time myself if I could.

  - Add a query_env function to output the root type of an account, e.g. 'Assets'.

  - Replace the portfolio script by a bean-query command that will use metadata
    on the commodities (!). This will simplify things a lot and be more
    flexible. These are really just aggregations of a different kind.

  - Create a function to identify whether a Position/Inventory is cash... use
    this to reproduce/replace the 'cash' report. Use the same rule from
    bean-report.


  - Complete converting price fetching script to use meta-data only and remove
    blais.prices. Also convert the example to declare commodities and the price
    fetching script should just work.


  - Unrealized gains should be modified so that they replace the book value of
    the positions that they adjust, and can be applied at multiple dates. Then,
    the realization should automatically occur both at the beginning and end of
    reporting periods.


  - Fix the closing criterion for empty accounts.

      "I used to have it so that accounts closed before the beginning of the exercise
      (in the reports) would not appear. Accounts closed at the end of the period but
      with some activity within the period would appear (so you can click on them and
      see their journal). Opened accounts with a zero balance would, too. Closed
      before begin + no activity = no show."

        2000-01-10 open Assets:Continuing
        2000-01-10 open Assets:Empty
        2000-01-10 open Assets:Terminated

        2000-01-10 open Equity:Whatever

        2014-03-10 *
          Assets:Continuing       110 USD
          Assets:Terminated       120 USD
          Assets:Empty            130 USD
          Equity:Whatever

        2014-03-30 *
          Assets:Terminated      -120 USD
          Assets:Empty           -130 USD
          Equity:Whatever

        2014-05-15 close Assets:Terminated

        2015-01-10 *
          Assets:Continuing       110 USD
          Equity:Whatever


  - Review all the code that is an effective switch/case on directive types and
    add checks for unknown directives. Make sure Commodity is being handled
    correctly. Grep for isinstance. Add else clause everywhere none was, e.g.
    https://bitbucket.org/blais/beancount/src/0e3be569f32a80411df8396d42d5e5ac3487a68f/src/python/beancount/core/realization.py?at=default#cl-292


  - Make prices required to always be positive, including with @@, and err on
    negative amounts for prices. This will match Ledger semantics and will
    remove one degree of freedom that wasn't necessary.

  - Add the capability to issue warnings when the price database is queried for
    a specific date but the price point is too distant from the requested date.

      "One thing I want to do soon is to issue warnings when the price database is
      looked up and the price point is too far from the requested date, so that the
      user could go fill in the missing prices. I'd probably issue price entries with
      the approximated price (approximated with a distant date) and then feed that
      into another script that would fetch prices for those directives."

  - (easy) Don't render postings in the HTML interface by default. The detail
    can be made available via bean-query now, and users can click on /context
    link in order to get the full transaction detail. Journals should be
    summaries. Add an optional argument to turn it on/off, but it should be off
    by default.

  - (easy) Make b.w.web also 'app.options_map' instead of 'app.options'.

  - (easy) Make _all_ plugins accept a configuration parameter, unconditionally. The
    interface should be this regular.

  - Don't install all the _test.py files, make sure they're not installed, + add
    a lint check that ensures the non-test files are never importing any of othe
    test files.

  (web)
  - Make the web interface not render postings anymore by default.
  - Rename /context to /entry

  - USEFUL. Issue warnings if the price date is too far from the requested
    market value date. This will help with returns, a lot. You should likely do
    this in the price_map object, in the lookup function, maybe, so that all
    modules benefit from the feature. You could ideally provide a date and a
    tolerancen, and somehow issue warnings automatically.

  - Fix FIXME in beancount.projects.returns, from DClemente issues.

  - In balance/aggregate reports, render the balances for parent accounts too.

  - Make bean-web and bean-query use the DisplayContext object in order to
    render all their numbers. Users are noticing, this is annoying.


** Documentation / Ongoing

  - Update the example file in order to include support for the commodities.

  - Make a single doc / single about the four tools that can be used to get
    information out of Beancount and make their sections short and link to a
    dedicated doc for each. The four-out structure of this document should be clear.


  - Document vesting as I do it.
  - Start a doc on limbo accounts, including the email thread with mharris & redstreet0.
  - Document options (from the email).


  - Write a note about making releases (and the lack thereof).

  - Write a script to automatically convert and upload the docs for the shell
    functions and what-not into a Google Docs that we can open with a web
    browser. Write a script to spit it out in a nice format and upload.

  - Document the @@ and {{}} syntaxes (see Matthew Harris email), especially as
    they replace to price.

  - As an aside, I see that the grammar supports @@ and {{}} syntaxes, but they
    don't appear to be documented in the language manual.

      Oh I hadn't noticed... I will document those, thank you for reporting this
      oversight.

  - In the comparison doc: describe how Beancount has asset types

  - Comparison w/ Ledger doc: "balance sheet and closing of year"

  - A nice new Health Care section is nearly complete... complete it with DEDUC
    and COPAY legs explanation. Write an accompanying plugin to insert the
    deductible tracking and what-not.

  - Write out the taxes section, you have all the details, no need to wait

  - Write document on converting between implementations

  - Complete "How Inventories Work?"
  - Complete intro document on double-entry bookkeepingk."
  - Complete Design Doc

  - Change documentation script to try to download to ODT format and then batch
    format to ebook

  - You should have a dedicated section of your document that explains how market
    values are reported, that is, via the unrealized gains plugin. Also provide a
    market() function, to value holdings.

  - Finally bake a PDF of all GDocs documentation and add a link to it. Should
    be mobile-friendly.




  - Add README for example files
  - Implement example for documents
  - Implement example for import
  - Implement example for dashboard
  - Implement example for prices

  - Merge "Getting Started with Beancount" & "Tutorial & Example" into a single
    document. See comments from:
    https://docs.google.com/document/d/1w5wWVFuPe6H2Aeex8iqCL8YfAO6xNZgzmrnRNlvxJec/

  - Merge "A Comparison of Beancount, Ledger & HLedger" & "Beancount History &
    Credits" documents into one. See comments from:
    https://docs.google.com/document/d/1w5wWVFuPe6H2Aeex8iqCL8YfAO6xNZgzmrnRNlvxJec/

  - Move the "spreadsheet / mint / quicken / quickbooks / gnucash / sql"
    comparison bit out of the "Motivation" document into the "Comparison" document.
    See comments from:
    https://docs.google.com/document/d/1w5wWVFuPe6H2Aeex8iqCL8YfAO6xNZgzmrnRNlvxJec/

  - Make the four extraction methods clear, create a "part" for the four docs.




** Streamline Commands

  - I plan to remove bean-example and move that into a bean-doctor subcommand.

  - bean-sql is a bit of an experiment, I'm not sure we need it, but I want to
    keep the functionality.

  - Maybe bean-bake could be folded into bean-web.



* Commodities

  - Because of the way we currently deal with stock splits, allow a list of
    commodity names on the commodity directive, so you can do this:

      1998-01-01 commodity CRA,CRA1
        name: "Celera Corporation"
        asset-class: "Stock"
        ticker: "CRA"
        quote: USD



* Query Language
http://furius.ca/beancount/doc/proposal-query

  - Render to CSV as soon as possible, this makes it possible to export.

  - Add dot-syntax to be able to run inequalities against the balance, e.g.
    balance.number < 1000 USD, or parse amounts, units(balance) < 1000 USD.
    Some users have inferred that this would work, so it's probably intuitive
    to others too.

  - Create tests for all the realistic test cases
    Use cases:

     # FIXME: About balance reports, what is the recommended way to remove empty
     # balances? e.g. on a balance sheet when using the CLEAR option.

     # holdings --by currency:
     #   SELECT currency, sum(change)
     #   GROUP BY currency

     # holdings --by account
     #   SELECT account, sum(change)
     #   GROUP BY account

     # networth,equity:
     #   SELECT convert(sum(change), 'USD')
     #   SELECT convert(sum(change), 'CAD')

     # prices:
     #   SELECT date, currency, cost
     #   WHERE type = 'Price'

     # all_prices:
     #   PRINT
     #   WHERE type = 'Price'

     # check,validate:
     #   CHECK

     # errors:
     #   ERRORS

     # current_events,latest_events:
     #   SELECT date, location, narration
     #   WHERE type = 'Event'

     # events:
     #   SELECT location, narration
     #   WHERE type = 'Event'

     # activity,updated:
     #   SELECT account, LATEST(date)

     # stats-types:
     #   SELECT DISTINCT COUNT(type)
     #   SELECT COUNT(DISTINCT type) -- unsure

     # stats-directives:
     #   SELECT COUNT(id)

     # stats-entries:
     #   SELECT COUNT(id) WHERE type = 'Transaction'

     # stats-postings:
     #   SELECT COUNT(*)

     # SELECT
     #   root_account, AVG(balance)
     # FROM (
     #   SELECT
     #     MAXDEPTH(account, 2) as root_account
     #     MONTH(date) as month,
     #     SUM(change) as balance
     #   WHERE date > 2014-01-01
     #   GROUP BY root_account, month
     # )
     # GROUP BY root_account


     # Look at 401k
     # select account, sum(units(change)) where account ~ '2014.*401k' group by 1 order by 1;


     # FIXME: from mailing-list:
     # SELECT account, payee, sum(change)
     # WHERE account ~ "Payable" OR account ~ "Receivable" GROUP BY 1, 2;


     # FIXME: To render holdings at "average cost", e.g. when aggregating by account,
     # you could provide an "AVERAGE(Inventory)" function that merges an inventory's
     # lots in the same way that the holdings merge right now. THIS is how to replace
     # and remove all holdings support.



  - Use the display_context in the BQL rendering routines instead of using the
    display precision mode in the displayed numbers only.


  - This should fail (it doesn't):

       SELECT DISTINCT account  GROUP BY account, account_sortkey(account) ORDER BY 2;

    I think you need to apply the ORDER-BY separately, and be able to ORDER-BY
    aggregate values.


  - The OPEN ON and CLOSE ON syntaxes get on my nerves. I need something
    simpler, maybe even something simpler for "just this year". Maybe an
    auto-open at the first transaction that occurs after filtering, something
    like this:

       FROM  year = 2014  CLAMPED

    where CLAMPED means (open + close + clear) operations.


  - Add tests for all environment functions

  - Optional: Support a 'batch mode' format to process multiple statements at
    once, reading the input files only once (needs support for redirection of
    output to files).

  - Write a documentation for the query language.


  - In docs: explain four ways to "get data out": bean-web, bean-report,
    bean-query, write script.


  - Create a setvar for style (boxed, spaced, etc.)


  - Rename 'change' column to 'position', and support dotted attribute name
    syntax. It should map onto the Python syntax one-to-one.


  - Compute the special 'balance' row and produce journals with it.


  - Cache .format methods in renderers, they may be caching the formatting
    themselves. Time the difference, see if it matters, look at CPython
    implementation to find out.

  - The current number formatting code truncates numbers longer than the mode
    and should be rounding it. Make it round.

  - Another problem is that although the mode of the precision could be
    selected to be 2, if other currencies have a higher maximum, numbers with
    greater precision than that will render to more digits. This is not nice.

  - The insertion of unrealized value in this test query is the reason we have
    14 digits of precision; this is not right, the unrealized entries should be
    generated with less precision, should be quantized to the mode of the
    precisions in the input file itself:

       select account, sum(units(change)) from close on 2015-01-01   where account ~ 'ameritra'   group by 1 order by 1;


    Time to write test for this, for the mode rounding.


  - Convert the amount renderer to use the display-context.


<<<<<<< HEAD
  - Render with custom routine, not beancount.reports.table
=======
>>>>>>> d260bb9c

    * Find a way to pipe into treeify
    * Deal with rendering on multiple lines, e.g., for inventories with multiple positions


  - Implement set variables for format and verbosity and display precision and what-not



  - Support matching on other than Transactions instances.

  - You could apply an early limit only if sorting is not requested, stopping
    after the limit number of rows.

  - Implement and support the ResultSetEnvironment for nested select quereis.
    (Actually allow evaluating the SQL against generic rows of datasets.)

  - New columns and functions:
    * Add date() function to create dates from a dateutil string
    * Support simple mathematical operations, +, - , /.
    * Implement set operations, "in" for sets
    * Implement globbing matches




  - Flatten should parse closer to distinct keyword, as in SELECT FLATTEN ...

  - Maybe add format keyword followed by the desired format instead of a set var
    (or add both)

  - Redirecting output should be done with > at the end of a statement

  - "types ..." : print the inferred types of a statement, the targets, or maybe
    that's just part of EXPLAIN? DESCRIBE? Describe prints all the columns and
    functions in each environments? Or is it HELP?

  - BALANCES should use and translate operating currencies to their own column,
    and it should just work automatically. It should pull the list of operating
    currencies and generate an appropriate list of SELECT targets.

  - Create an "AROUND(date, [numdays])" function that matches dates some number
    of days before or after. We should be able to use this to view transactions
    occurring near another transaction.

  - This causes an ugly error message:
    beancount> print from has_account ~ 'Rent';

  - That's weird, why didn't those get merged together, investigate:

     beancount> select cost_currency, sum(cost(change)) where account ~
     'assets.*inv' group by 1 ;
     ,-----+-----------------------------------.
     +-----+-----------------------------------+
     | CAD | XXXXX.XXXXXXX0000000000000000 CAD |
     |     | XXXXX.XXXXXXX0000000000000000 CAD |
     | USD |                                   |
     `-----+-----------------------------------'

    This is probably due to lot-dates not being rendered.

  - You need to support "COUNT(*)", it's too common. r.Count(r.Wildcard()).

  - The shell should have a method for rendering the context before and after a
    particular transcation, and that transaction as well, in the middle. This
    should replace the "bean-doctor context" command.

  - As a special feature, add an option to support automatic aggregations,
    either implicitly with a set-var, or with the inclusion and support of
    "GROUP BY *", or maybe "GROUP BY NATURAL" which is less misleading than
    "GROUP BY *". Or perhaps just "GROUP" with the "BY ..." bit being optional.
    I like that.

    Although MySQL treats it differently: "If you use a group function in a
    statement containing no GROUP BY clause, it is equivalent to grouping on all
    rows. For more information, see Section 12.17.3, “MySQL Handling of GROUP
    BY”."



  - For the precision, create some sort of context object that will provide
    the precision to render any number by, indexed by commodity. This should be
    accumulated during rendering and then used for rendering.

  - Provide an option to split apart the commodity and the cost commodity
    into their own columns. This generic object should be working for text, and
    then could be simply reused by the CSV routines.

  - Add EXPLODE keyword to parser in order to allow the breaking out of the
    various columns of an Inventory or Position. This design is a good balance of
    being explicit and succint at the same time. The term 'explode' explains well
    what is meant to happen.

       SELECT account, EXPLODE sum(change) ...

    will result in columns:

        account, change_number, change_currency, change_cost_number, change_cost_currency, change_lot_date, change_lot_label



  - Idea: support entry.<field> in the targets and where clauses. This would
    remove the need to have duplicated columns, would make the language simpler
    and more intuitive.


  - Idea: Another output data format for the reports/query language could be
    parseable Python format.



  - (query syntax) It *would* make sense to use full SQL for this, even if the
    aggregation method is an inventory.

      targets: units, cost, market, lots
      data-source: balances, journal, holdings
      restricts: ... all the conditions that match transactions, with = ...
      aggregations: by currency, by day, by month, by account (regexp), etc.
      other: filter display, pivot table (for by-month reports), max depth

    You would render these as a table.

  - Implement a "reload" command to avoid having to leave the shell after the
    file changes. Maybe we should even have an "autoreload" feature that just
    kicks in before a query, like the web interface.


  - Move bean-example to being just a doctor subcommand; we really don't need to
    make that a first-class thing.

  - Support constants for flags, e.g. flags.conversion is equivalent to 'C'.
    Add those to our existing unit tests.

  - Create test cases for all query_env, including evaluation. The list of tests
    is currently not exhaustive.


  - Operating currencies getting pulled out are necessary... maybe do this in
    the translation?

  - Support COUNT(), and COUNT(*), for this question on the ledger-cli list:
    https://groups.google.com/d/msg/ledger-cli/4d9ZYVLnCGQ/ZyAqwZE-TBoJ
    Try to reproduce this specific use case.


* Standalone Tools

  - Build an 'statement' tool that will render a treeified balance sheet in two
    columns! Limit it to use the beginning of a line, and hard-code to use the
    five known categories (optionally changeable). It's okay if the tool is a
    bit more limited than treeify. It should optionally do the treeification.
    It should also optionally sort the account names (or not).

    * Add a --title option to render at the top.

    (A two-column tool to convert one column into two columns (for text mode
    balance sheet and income statement). The equivalent UNIX tool does not
    exist. Select columns by regexp on prefix.

  - Build a simple 'colrneg' tool that just highlights numbers as green or red
    depending on if positive or negative.

  - 'csv-pivot': build this: a script that can accept a CSV file and render a
    CSV pivot table from it. The reason we need support is in order to carry out
    operations on columns of inventories. Maybe we should impleemnted some sort
    of swiss-knife tool that is able to parse inventories from columns and
    perform various operations on them, aggregations, etc. using Beancount's
    Inventory() class. This could be a powerful tool! Make it possible to parse
    and create Inventory objects from cells.

  - Perhaps should build a version of treeify for internal usage that works on
    HTML columns, off of HTML text. Or BETTER: just a stateful tool that can
    transform an account's name to indent it properly every time you feed it the
    full account name! This could be used by the routine that want to render
    columns as tree. Maybe 'treeify' should use that as well. That would make a
    lot of sense.


* Deal with Rounding
http://furius.ca/beancount/doc/propostal-rounding

  - Check Vanguard rounding... do they maintain a higher precision internally?

  - Implement experimental precision check suggested by Nathan Grigg
  - Implement Equity:Rounding accumulation suggested by Nathan Grigg

  - Remove b.c.amount.DISPLAY_QUANTIZE if possible.

  - Make (SMALL_EPSILON) balance tolerance user-configurable before release.

  - Infer precision from numbers like this:

      >>> d = Decimal('1.2300')
      >>> getcontext().power(10, -(len(str(d).split('.')[-1])+1)) * 5
      Decimal('0.00005')

  - Maybe provide a way to make thhis tolerance settable by commodity.
    (See thread w/ Nathan on the mailing-list)

  - Doc: https://groups.google.com/d/msg/ledger-cli/m-TgILbfrwA/YjkmOM3LHXIJ

  Alright, so here's what I propose:

  - I could add an option for the user to insert the name of a rounding account.
  - This option would be empty by default, and the current behaviour would not
    change.
  - However, if you set an account for it, all transactions with an inexact
    balance will receive the balance amount (and perhaps have a new leg inserted
    on them automatically).

  Would that be a reasonable compromise? With no account, you get 0.005 looseness
  (or whatever this becomes if inference is implemented). With an account, you get
  precise balances throughout, but no manual input is required.

  - Complete and merge sampled_quantization


* Inventory Booking Proposal
http://furius.ca/beancount/doc/proposal-inventory

  - Make a temporary hack to disable strict checks on a per-account basis. This
    will keep us going against average cost until the full inventory proposal
    is implemented.


      "The inventory booking proposal for average booking won't be implemented in
      the next few weeks... I'm tempted to think that maybe I should provide a way
      to disable the strict balance checks in the interim. This way we could enter
      the transactions without matching lots strictly... at least all the data
      would be present and the balance checks would work.  Would people think it's
      a good idea?  I would do this by extending the default value for the type of
      booking is intended to take place (as in the inventory proposal) and add a
      new value for it, i.e,. in addition to STRICT, FIFO, LIFO, AVERAGE,
      AVERAGE_ONLY, I would add NONE. I would use the proposed syntax extension for
      the Open directive, e.g.

      2014-08-84 open Assets:US:Vanguard:VIIPX    VIIPX    "NONE"

      This also means that you could setup all your accounts to remove all inventory
      booking, which results in a booking method similar to Ledger (no checks and no
      errors), by setting the default value for it, like this:

        option "booking_method" "NONE"

      This could appeal to those who would like less checks, like Ledger, or who are
      converting their Ledger ledgers to Beancount.

      Down the road, the inventory booking would use that and implement all methods,
      but for now, only the balance check would consult that value and disable the
      check if the default booking method is "NONE". I think I could easily hack that
      in in a few hours."



  - Implement the proposal


  - (design) New inventory booking:
    1. for each posting, classify by currency
    2. for each posting at cost, classify whether position augmentation or reduction
    3. For position reductions, match against inventory
    4. Within currency groups, process interpolation, including those in
       position augmentations

    It should be possible to do something like this for cost basis adjustments:
       Assets:Account         -10 MSFT {34 USD}
       Assets:Account          10 MSFT {USD}
       Income:PnL             400 USD

    (See doc on Smarter Elision for a better version of this)



  - Separate inventory booking to be implemented in a plugin. It should do
    three things:

    * Find matching lots and raise errors when not found

    * replace all partially specified lots to their fully specified versions
      (they matched lots). For augmenting lots, this means insert the date. For
      lot reductions, it means, find the matching lot and use that instead of
      the partially specified one.

    * Insert links on matching lots, so that trades can be identified a
      posteriori.

    This means, move beancount.ops.validation.validate_inventory_booking() to
    its own file and make it do the three steps above.



  (avg cost idea)

  - Docs for inventory booking: Add {* 634.23 USD} idea for average cost
    booking: there should be an optional amount, and the star just means "before
    and after". Add this to B docs.

  - PROBLEM: You need be able to provide the cost with both and addition and a
    reduction, e.g.
       -2 GOOG {* 650 USD} ;; Should be possible even if current avg cost if 600 USD
        2 GOOG {* 650 USD} ;; Means "add at this cost and then convert to avg
    cost"

    This is nice! The "*" now always means "after applying this operation,
    convert to avg cost.".



  - You should add tests to ensure that an Inventory() can never have positions
    created with a cost of the same cost_currency as the currency. This should
    be enforced in the Position object itself.

  - After it's done, merge back branch 'sanscost', and we should be able to
    make this work using the total cost value on the lots.



  - Implement a report of Trades booked in the list of filtered transactions!
    Trades should be automatically identified by the booking process, with
    its own namespace of links. Then allow producing suitable reports for trades.

  - (reports) Bring back the trades report into the mainline version, using
    inventory reductions.

  - (reports) We really do need to report on position reduction as TRADES. This
    is an important report to generate! This should be done separately from the
    improved inventory booking method.

    This report needs to include the long-term vs. short-term nature of those
    trades! The right way to do this is to run a separate plug-in that will
    add appropriate #long-term and #short-term tags or meta-data to those
    transactions, based on their booking dates..



  - Add the acquisition date to each lot, so that short/long-term can be
    calculated for the lot. The goal is to enable the automatic calculation and
    reporting of long vs. short capital gains.


* Removing Holdings

  - I think there's a way to simplify holdings: you can probably remove the
    "Holding" type and replace that with a Posting, which really, is much like a
    Holding, it has an account and a position, and a price.... That would
    normalize Holding quite a bit, even if it means we end up adding a few
    unused slots to Posting. I'm happy to do that! Simplify simplify simplify...
    always.

  - Along with the new inventory, you can make Holding -> Position. This makes
    a lot of sense actually. Do do this!

  (work on holdings)
  - Support output format "beancount" for holdings, use a single file instead of
    a holdings I/O file (merge holdings.csv + prices.beancount -> holdings.beancount)
    This would be much nicer.

  - Check holdings I/O by saving and reloading a list of holdings created from
    a set of entries (with sales, just to make sure).

  - In add_unrealized_gains(), convert to use our holdings aggregator.

  - Build a new category to portfolio to identify accountings holding
    "Uninvested Cash", which should be cash available to invest now.


* Sign Normalization

    - Allow sign normalization:

    * Add an option to the parser to allow signs to be entered with the "all
      positive" convention, and actually invert the signs right at the output
      of the parser.  Balance errors should be enhanced to emphasize which of
      the postings should be increased or decreased, based on the sign of the
      balance error and the type of each account.

    * For display, in the shell, provide a SIGN(account) function that allows
      the user to multiply the inventory by, or a NORM(inventory, account)
      function that would do that itself on the inventory.

    This whole thing should be a minor version. This would be a valuable feature
    IMO, allowing users to choose their favorite convention would be a plus.

  - Do support rendering options to invert the amounts of the minus accounts.
    This is an important feature.


* Transfer Accounts

  - Transfer accounts should be a priority. You need to be able to support a
    single transaction that gets amortized over time.



* Trading Accounts & Conversions

  - Write a document to explain how conversion entries work.

  - Idea for a plugin: Create a new plugin that automatically inserts legs for
    the "Trading Accounts" methods described here:
    http://wiki.gnucash.org/wiki/Trading_Accounts
    http://www.mscs.dal.ca/~selinger/accounting/tutorial.html
    http://www.mscs.dal.ca/~selinger/accounting/gnucash.html
    This should be implementable via a plugin.
    The resulting Conversions entry should be empty...

  - Make conversions report sum up to zero by adding a similar conversions
    entry as for the balance sheet.


* Performance

  - (validation/performance) Optimize the performance of validations and bring
    all the HARDCORE_VALIDATIONS in by default.

  - Maybe the builder should have a 'filename' state that only gets changed here
    and there instead of getting that fileloc argument passed in every time on
    every rule. Maybe we just always get the fileloc from the parser.c as in
    NUMBER. I think it might make the parser more efficient too... try it out,
    do timings, see how much it improves parsing performance.

  - See if you replace BUILD()'s PyObject_CallMethod to this how much faster it
    gets: "Note that if you only pass PyObject * args, PyObject_CallMethodObjArgs() is a
    faster alternative."
    https://docs.python.org/3/c-api/object.html


  - (performance) Profile the web pages, if account_link() is high, provide an
    explicit cache for each unique view. (We had to remove this when we
    simplified the function using build_url for adding tests.)

  - (performance) Implement the stable hashing function in C and reinstall the
    validate_hash test.

  - (performance) Implement inventories in C and reinstall the
    validate_check_balances test.

  - (performance) Don't pass in the FILE_LINE_ARGS on function calls, these
    should be part of the context of the parser, should be gettable only on
    demand.

  - Can I use Py_RETURN_NONE in order to incref and assign, in the lexer,
    instead of doing it in two steps?

  - Optimize the main update() routine that is called in display_context.





* Dashboard

  - Create new project doc: Computing portfolio returns using Beancount

  - Bring in all the generic functions from experiments/returns/returns.py into
    core beancount. Bring in returns as a plugin.

  (portfolio)
  - Move portfolio code our of experiments

  - Move 'portfolio' and other experiments to be its own library, under the
    main source tree, validated and all.

  - In holdings: create the concept of a "composition" which can be associated
    to any holding, based on the (account, currency, cost-currency), and which
    is a vector of proportions to be normalized and associated to the holding.
    You should then be able to compute the sum total of all compositions. This
    should be a generalized concept, with the following applications:

    * Liquidity (how easy is it to get money out of this account?)
    * Taxability (pre-tax, roth, after-tax, usually 0 or 100%)
    * Sector, industry exposures
    * Currency exposure
    * ...



* Plugins

  - Create a plugin that allows you to replace the date with some of the
    metadata fields, e.g. to create alternative date histories.

      "Note that if you _really_ badly wanted alternative history, you could you could
      easily enter alternative dates as metadata (Beancount will recognize and parse
      a datetime.date type as a value for metadata) and you coudl write _very_ simple
      plugin that converts all the transactions to use the alternative date where
      present in the metadata (or otherwise leave the date as is). You could even
      define yourself multiple different sets of alternative dates by using different
      metadata fields... you can go crazy if you like and create multiple versions of
      history that way. But that would be segregated to a plugin so I'm comfortable
      with it, do whatever you like in plugins, they're perfect for experimentation."

  - Create a verification plugin that verifies that the balance of an account
    does not go under some negative threshold below/above zero. This way you
    could check that account balances are of the expected size. (The plugin
    should accept transient negative balances within the day though, as those
    are order-dependent.)

  - Create a verification plugin that checks that there is a single currency in
    use per account. Check Open directives, also check actual usage.

  - Create a verification plugin that checks that all uses commodities have a
    corresponding commodity declaration. For those who like it airtight.

  - Put all verification plugins, including nounused and noduplicates under
    beancount.plugins.constraints.*.


  - Would it make sense for every plugin to provide a validation function? We
    could then move all the validation routines in their plugin file. I very
    much like this idea: it creates more isolation for routines and less
    dependencies. Open/Close, Balance checks, do seem to be able to fit in this
    category. Those functions should return only a single list of errors, no
    entries, and the calling function should perform a simple hash check to
    ensure that the mutable portion of the entries hasn't been modified by the
    user-provided validation functions.
    'beancount.ops.documents' could benefit from this split.

  - Idea for an additional check: a plugin that computes the weight using the "@
    price" value on a posting held-at-cost, checked against the rest of postings
    minus income (gains) accounts.

  - Idea: a plugin that autopads all initial balance assertions! Do it for
    demos, will be very useful for making demos easier, not having to be so
    strict.

  - Deal with wash sales... complete doc, call MSSB to figure out if/how they
    adjust the cost basis of a future stock vesting event.

  - Idea: Write two plugins...

    * One that check that all the postings with a particular flag on them
      balance to zero.

    * One that forks out all postings with a particular flag to a separate
      transaction.

    This is from an email thread with redstreet0 in Jan 2015:

    I said: "

       - Define yourself a special account under a common base, e.g. Equity:Extra:*
         for all those special accounts.
       - Write a plugin that will ensure that for all transactions that include at
         least one posting on an Equity:Extra account, the sum of all the weights of
         these postings is zero.
       - If you want to automatically fill in missing postings these accounts, you can
         also do that from a plugin.
       - Your plugin should be configurable with the root account you want to make
         special in that way, in this case "Equity:Extra". See other plugins for how
         to pass in a configuration.
       - You can optionally filter out all those Equity:Extra:* postings in the
         reports using the FROM syntax. Otherwise the detail of the Equity:Extra
         accounts in the balance sheet will be pretty harmless anyhow, but you could
         remove it.

       Note that instead of identifying these special postings using a known root
       account, you could instead trigger that capability by using posting flags.

       (Also, note that if all you care about is the balanced virtual accounts, that's
       entirely equivalent to a second transaction on the same date. I could be
       convinced to add that in, a special state for a subset of postings, as a
       "shadow transaction" whereby the parser splits the single transaction into two
       separate ones, perhaps adding a tag to the shadow one so that you can filter
       them out at will. That could be implemented as a plugin, BTW, separating
       postings that have a particular flag on them.)

    ". This could be used to simulate balanced virtual postings.


* Basic Directives as Plugins

  I recently teased out that many of the basic functions can be implemented as
  individual stages of transformations on the list of directives. This started
  out as a way to add plugins by adding a custom transformation stage, but now
  I see that if I can make the parser able to consume generic syntax that might
  allow extensions, and to allow these plugins to specify new directive types
  for extensions, I might be able to shove a *lot* of the existing
  functionality into nice isolated plugin modules. Even functionality as basic
  as Balance checks.  I'm not going to to do this in the first release, but I
  want to set the stage for it.


* Fix Unrealized Gains

  - IMPORTANT: Unrealized gains for opened periods should show only gains since
    the openings. In other words, unrealized gains should be realized
    marked-to-market at the time of open.

  - Unrealized gain when rendering for closed years does not appear.
    Perhaps we should insert the unrealized gains during close operation.

    Idea: close realized gains along with close(), so that they don't show up for
    the latest year.


* Inter-Account Booking
http://furius.ca/beancount/doc/proposal-inter

  - Idea: option to search a lot from any account, not just the current account,
    and cause an automatic lot transfer. Must match shares in the current
    account, but the lot with the corresponding cost could come from any
    account.

  - Create new proposal doc: Inter account transfer


* Better Errors & Errors as Directives

  - Enhance error reporting! Make all errors possibly hold on to a list of
    entries, not just one. Many, many errors will benefit from this.



  - The creation of exceptions should be made easier: each error class should
    inherit from a base class that is able to accept an optional list of
    entries, that would automatically render the fileloc of each of those
    entries, and that would use the fileloc of the first entry in order to
    render the location of the error. If no entries are specified, an OPTIONAL
    fileloc= parameter should be provided to specify where the error occurs.
    This will make creating errors a lot easier and nicer.

    As part of this, we should also somehow produce a list of all possible
    errors with a lavish description.



  - (architecture) Seriously consider merging entries and errors; errors are
    just a special type of entry, and they have dates, and they get rendered in
    journals. This could make a lot of sense.

  - Interesting idea: Maybe instead of returning errors, "errors" could simply
    become "Error" directives and be inserted into the flow, and picked up by
    the various rendering routines in different ways?!?  I love this. One less
    thing to return. Hmmm ponder it seriously.


  - Refine 'source' attribute on all directives: For .source, instead of '<...>'
    for the filename, we should use a scheme:..., like file://..., and
    plugin:beancount.... . This makes a lot more sense. The lineno still needs
    to be separate, we need that for sorting and prefer not to have it part of
    the string.


* Pertaining to Old Reports


* Include Directive

  - Support an include directive that is a URL, in order to fetch lists of
    prices updated remotely, or via crontab. This way the dashboard does not
    have to include code that fetches prices.


* Payees & Subaccounts

  - Idea: Allow sub-account names to include a special character, e.g., '#',
    (only one) that would indicate to the reporting facilities that, by default,
    the aggregation should be reported to the parent account. A "detail" or
    "verbose" switch could be used to trigger the detailing of subaccounts. For
    example,

       Expenses:Health:Medical:#Claims
       Expenses:Health:Medical:#PatientSavings
       Expenses:Health:Medical:#ClaimsPayments

    would be reported as

      Expenses:Health:Medical

    by default, but with the detailed switch, would be reported as

       Expenses:Health:Medical:Claims
       Expenses:Health:Medical:PatientSavings
       Expenses:Health:Medical:ClaimsPayments

    This could be used for various subaccounts actually. It's a nice way to
    guide reporting that does not complexify the semantics.


  - Idea: in the query language, provide a special Account:Payee field, in
    order to play with the notion of payee-as-subacccount often discussed.

    could also provide a clean_payee() function, that would attempt to clean
    the ugly payee names!



* Project: Auto-transfer Inference

  - IDEA: Using inference and a reasonable buffer amount, can I automatically
    figure out how much extra cash from checking can safely be transferred out
    for investing? i.e. sum up upcoming expenses (rent + cc) and expected
    salary payments, and calculate it automatically. Not obvious, but why not?



* Project: List Unverified Postings

  - Idea! Allow the selection or reporting of all the postings since their
    balance check in each account. These postings can be called "unverified"
    and it should be possible to report just those. Maybe we can restrict
    further to the list of those without a '*' flag, or maybe just those with a
    '!' flag. "Show me all that's unverified right now."


* Invariants

  - options['commodities'] is currently where the list of all commodities seen
    from the parser lives. The beancount.core.getters.get_commodities_map()
    routine uses this to automatically generate a full list of directives. An
    alternative would be to implement a plugin that enforces the generate of
    these post-parsing so that they are always guaranteed to live within the
    flow of entries. This would allow us to keep all the data in that list of
    entries and to avoid depending on the options to store that output.

    This should probably be combined with a similar step that similarly
    enforces all unopened accounts to have an Open directive as well.


* Current / Misc / To Be Classified

  (This is a grab bag of ideas. When I have a new idea coming to me, I don't
  have time to think about where to put it, I just come here and jot it down.
  Every couple of months I clean this mess up and put it in the sections below.
  Please excuse the mess. Of course, I'll clean it up before every release.)




  - Consider allowing a cost basis of zero. (See "Modelling stock options with
    Ledger" thread on ledger-cli).



  - Move the check for zero units ("Amount is zero" from the parser) to a
    plugin, and make this selectively removable.





  - Write the multi-year report and share on the list at
    https://groups.google.com/d/msg/ledger-cli/XNIK853ExNc/CWxSPa-5INMJ

  - Write a utility script that merges multiple reports with a leftmost column
    of account names into a single report with multiple columns.

       SELECT account, bal1, bal2 FROM
         (SELECT account, sum(cost(position)) as bal1
          FROM CLOSE ON 2014-01-01 CLEAR)
         JOIN
         (SELECT account, sum(cost(position)) as bal2
          FROM CLOSE ON 2015-01-01 CLEAR)
         ON account;


  - It would be useful to create a directive that checks that the balance
    of an account in a time interval is lesser or greater than some specific
    amount, e.g.

       Expenses:US:TY2014:SocSec      <= 7254 USD  ;; 6.2% of 117,000 USD
       Expenses:US:TY2015:SocSec      <= 7347 USD  ;; 6.2% of 118,500 USD


  - Implement a check that the sign of a @@ price is always the same as the
    number of units themselves.

  - Make it possible to assert the total cost basis of a particular commodity
    within an account (see Eric Weigle discussion on ledger-cli list).

  - When you will add cost basis to the balance assertions, make the padding
    directive also able to fill in with some cost basis. This would be useful
    for mharris (see discussion on Language Syntax document).

  - Implement a total balance assertion using the following syntax:

      YYYY-MM-DD balance
         account    amount
         account    amount
         account    amount
         account    amount

    The distinction is that it's on multiple lines. Maybe call it balance*.


  - Build library functions to dedent, parse and create single entries, and
    automatically reach up the stack frame into vars to replace. These should be
    used in the example generation scripts and should be as convenient as
    possible for a user to generate new data, because I get a feeling that
    we're going to do this a lot more in the future.



  - Create a plugin that automatically inserts a zero balance check right before
    a Close directive, for all currencies that appeared in that account.



  - Issue warnings when fetching prices with dates that are too far from the
    requested dates. We need to find a way to issue a global tolerance for this,
    that indicates to the user to fill in missing prices that are required to
    carry out particular reporting tasks.





  - Amount and Inventory and other basic classes: You could eventually support
    an implementation of __format__ which attempts to make sense of the
    different components, e.g., apply the format specifier to the number
    excluding the space required to render the currency.




  (query)
  - Journal rendering: add terminal colors (easy).




  - In bean-sql, render out the tags to their own table and create a 1:N join
    table for them. Also, flatten out lots and refer to unique lots so that
    trades can be easily identified by looking at all entries that relate to a
    particular lot.






  - (web) In the web interface, it would be nice to have a fancy overlay here,
    that automatically appears after parsing if there are errors and that
    automatically smoothly fades out.






  - (docs) Write a script to download and bake all my PDFs docs in a printable
    and mobile-friendly formats.
  - Eventually you want to clean up the locations of the example files. I think
    the basic.beancount and starterkit.beancount files aren't really that useful
    anymore, other than for automated testing.
    examples/tutorial/example.beancount should move away from the tutorial files.

  - (docs) I'd like the documentation links to open in "View" mode by default,
    YET still allowing the user to switch to "Suggestion" mode if they want to.




  - (docs) I'd like the documentation links to open in "View" mode by default,
    YET still allowing the user to switch to "Suggestion" mode if they want to.




  - balances report: support rendering the values not-at-cost for HTML reports too.



  (open directives)
  - An invariant that we would love to have is to ensure that after parsing, all
    accounts that are used in a list of entries should have a corresponding Open
    directive for them. This would mean a variant of the validation routine that
    automatically inserts missing directives. At the moment, when an Open
    directive is missing, processing code that assumes they are always present
    might fail. We cannot insert the missing directives in the validation code
    simply because validation code is not allowed to modify the list of
    entries. We could insert a "fixup" step after validation, that does these
    kinds of automatic recoveries. Ponder this for a while.

  - Do we need to insert Open entries for the equity accounts described in
    options? I think we could safely plop that at the very beginning of the
    entries list in the parser.



  - (documents) documents found in parent directories don't end up creating a
    directive because we skip them because we only restrict to accounts which
    have had an open declaration... this is probably not what we want, in order
    to maximize the number of documents captured by this. {fa96aa05361d}



  - Closing an account with a non-zero balance should trigger an error! Right
    now it does not. This is important.



  - (parser) Is it possible to specify no flag on a transaction?, e.g. just the date?

       2014-07-12
         ..

    Does this work? (It would be nice if it did. Make it so.)
    We should change the grammar so that the flag is part of the txn_fields.
    This is elegant: basically, instead of the flag taking the place of the
    transaction, the 'txn' keyword just becomes optional. That's it. DO THIS!



  - (web) All errors should be displayed in an overlay; proper error handling
    and display for the web interface is not optional. This needs to be done
    before shipping.



  - Figure out how to disable googleapis fonts when on a very slow connection.
    I'd like to enable the fonts, but if they cannot be fetched quickly, or
    cached, this should be disabled.



  - (parser) Add an option to the parser to not just ignore unparsed lines, more
    strict.



  - Beancount: Add a "lineno" format for journals that renders in "Emacs errors"
    compatible format, so we can easily jump in time throughout the input file
    instead of rendering a journal. Offer the option to list in reverse to.

  - (rendering) Journals should render in either order.



  - Use the same option on all tools for showing the timings, --verbose timings,
    maybe add it from the loader module.



  - Add an option for spacing in the revamped reports.



  - (pad) Review the possibility of padding units held at cost:

      "The reason it fails is that there must have been units of those commodities
      held at cost before the pad date, and it is an error to pad commodities at
      cost, because Beancount has no way to know what the cost basis of those
      commodities should be."



  - When an error occurs while parsing a directive/transaction, add the ability
    to let the parser skip until the next directive and ignore the parsed
    transaction because of the error. Maybe this should be an exception
    mechanism, or just storing a flag that gets reset when the directive is
    completed. Not sure. This would be a more elegant way to deal with some
    errors.



  - You can implement the sign check for positions held-at-cost only when there
    are other of that same commodity held at cost in the inventory in the
    opposite sign. This should allow holding short positions yet still retain
    the benefit of the check for data entry errors.

    It also removes what for most people will appear as a limitation from the
    docs (although with experience you would realize that it is not much of a
    limitation at atll).



  - There's a fundamental question about which date to be used for pricing
    entries. This really would depend on the view. If this is a period view, the
    date of the last entry is most appropriate. If it is any other kind of view,
    the latest price is best. All the reports should be adjusted for this.



  - Register (with filter) should have "print" mode that also includes
    file:lineno so that we can make Emacs "jump" between the transactions in
    the order they appear.



  - Idea: Add an option for triggering strict validation?

      option "processing" "strict" ; Plugins including the hardcore validation are run.

    Somehow making the hardcore validation into a plugin might be a good way to
    provide a strict mode.  Also, you could build a beancount.plugins.builtins
    module that defines the list of default plugins that gets run instead of
    having a list in the loader. This way the user could easily invoke it at
    any point in time.



  - (reports revamp) Write a generic test that simply enumerates all the
    reports and invokes them with their default values. This should extend
    automatically when new reports are created.


  - (trial balance) In order to zero out the trial balance perfectly, you could
    insert a conversion entry at the end of it, in the same way that I do for
    the balance sheet. There is no reason that this is any different; this
    should be done the same.



  - Build a 'events' report that will print out the current value of all events.

  - Create a new report type: "days" that counts the days of any event in the
    filtered log.



  - You need to create a unit test for @@ price conversions.

  - You need to unit-test for multiline notes... do they work as expected?



  - Document args of C functions in the same way as Python's, perhaps using the
    new Python3 syntax definition thingamajig (I forget the name, there's a PEP).



  - Fetch the CSV holdings of each Holding and compute the full list of stocks I
    own from these ETFs in dollar value. Sort by larger to smaller. Also compute
    the industry with that. You need to write Vanguard download (harder, need to
    scrape), and iShares download (easier, CSV).



  - Directive abstraction: Add directives should be able to enumerate they
    accounts. Maybe add a get_accounts() method to the base namedtuple or create
    a mixin. Remove getters.get_accounts() and getters.get_entry_accounts() if
    you have this, lots of code goes away, probably a good idea.

  - Try to run the tests using 'watchr', 'sniffer', 'autonose' or other such tool.



  - Look at Intuit's service for financial hub for financial data. Look for a
    developer account.

  - Do a presentation at meetup... Yodlee is in NY, might make sense.


  - New plugin: clean_payees, that processes the payee strings and cleans them
    up for display. How well can we do?

  - New plugin type: a kind of spreaded Pad directive, that creates multiple
    pads at regular intervals. This is to deal with smooth cash distributions or
    work meals assignment. You should be able to specify the frequency and
    have it automatically insert a number of entries to spread the expense
    evenly. 'evenpad', 'multipad', 'distribution'? This should most definitely
    be a plugin.

  - I think if you relax the assumptions about having open and close accounts,
    those could even be moved to a plugin. Without this 'open_close' plugin,
    accounts would just get auto-created and no error output if they weren't.
    With the plugin, we would have current strict behavior. This means that
    non-plugin code that requires the full set of accounts from a list of
    entries would not be able to rely anymore on the presence of open entries,
    and so would the validation.

  - Put all the Pad into a single file as a plugin, same with Open Close, and
    Balance. Maybe we can organize those codes to be all localized in single
    files, and for many of these features, they can be implemented in
    self-contained plugins with all their codes together! openclose.py, pad.py,
    balance.py, etc. I think even 'event' directives can become those. And maybe
    a good way to disambiguate between ops adn plugins is just this... maybe ops
    is non-plugins, e.g. prices, summarize, etc.

  - Make the plugins able to register types with the parser... this should
    allow the parser to call back on the plugins to create the appropriate
    types... this means true extensibility throughout! This is a fantastic
    idea... do this after v2 ship.  Maybe they get parsed as a special "Unknown"
    directive that accepts a grab-bag of strings and tags and accounts and
    amounts and they get replaced by the plugins; whatever Unknown trickles
    through would generate a warning in the errors.

  - Setting the filename on options_map might help in making document
    processing also as a plugin.




  (review types)
  - COOL! I can subclass the namedtuples!  Do this to make printing the
    postings and entries much easier.

      class Posting(_Posting):
          def __str__(self):
              return _Posting.__str__(self._replace(entry=None))

  - Also derive from namedtuple to provide a stable hash function instead of
    code in beancount.core.compare.




  - Prices: Write a script to output the timeline of required prices/rates in
    the database. Then use it to drive fetching a historical table of monthly or
    perhaps weekly exchange rates for USD/CAD, USD/AUD, EUR/USD since the
    beginning of my file. Make this script reusable.


  - Create an index page for all the possible reports, from the web page

  - plugin: Consider creating a plugin that would auto-create accounts not seen yet,
    for the purpose of making demos. Definitely must do.

  - parser: Make tags and payees "tagged strings", with their own data types.
    You can derive from str.

  - Rename "events" to "register"?  This makes a lot of sense.

  - Write doc about stages of life, "climbing the mountain."

  - Make the web application accept colons in URLs, and make the reports use
    them too, so that their names are the very same as those on the
    command-line.

  - Unrealized gains should not be added if the gain is zero.

  - In the 'print' report, add a comment at the end of each posting line with
    the balancing amount! This is an important debugging tool! Make this happen.

  - Make implicitly derived price directives generated by a transformation, as
    an explicit price directive.

  - (avg cost) To implement this, move all balancing to a stage after the
    parsing stage. Balancing the entries should be running right after parsing
    and will need to do a partial realization for the affected accounts only,
    for the postings with average cost. But in any case, all the balancing
    should move to a stage right after parsing and should not be an optional
    stage.

  - Remove legacy support for PIPE character in syntax, update cheatsheet.

  - For table rendering, move the actually formatting at rendering time. CSV
    files should have fractional values for percentages, txt and html should
    have % values.  I need to figure out a good solution for this.
    Maybe the thing to do is to move the field selection at rendering stage, or
    at least to have it at both.

  - Create special make target to run tests on my own large Ledger.
    This should bean-check, bean-roundtrip, bean-bake / scrape.

  - Hmmm... compare does not actually allow two identical entries in a file.
    Solve that, using a differentiator, such as the fileloc or file no, or
    something. Maybe while reading we should insert a version number in
    duplicate entries automatially? Not sure.

    Another solution would be to warn on duplicate entries!  Maybe we just
    don't allow these. It really wouldn't be much of a big deal. And this would
    be easy to implement as part of our load checks. They're more often than
    not errors.


  - Summarize Ledger's --limit --real --virtual --equity, etc. options.

  - Write a plugin to compute total tax/income


  - The balance sheet "close" problem - how do we specify closing at a
    particular point in time - can be solved by providing parameters to the
    report, e.g.

       balsheet:2014-01-01:2015-01-01
       income:2014-01-01:2015-01-01

    Of course, this needs conveniences. The period, if there is only a SINGLE
    ONE, should be interpreted as "from the beginning of this period to the
    ending of it (one over)". Otherwise, the meaning is the beginning of both.
    Here are other illustrative examples:

       balsheet  -> from BEGINNING OF TIME to NOW
       balsheet:2014  -> from 2014-01-01 to 2015-01-01  (most common)
       balsheet:2014-05  -> from 2014-05-01 to 2015-06-01
       balsheet:2014:2015-08  -> from 2014-01-01 to 2015-08-01

    The same goes for income.
    The nice thing is that I think we can now move the closing of entries
    within the report generation itself, instead of being at the top-level of
    the web app. This will be simpler and cleaner!



  (plugins)
    - Pad could be a plugin, definitely.

    - Balance checks could also be a plugin.

    - It should be possible to make the parser accept unknown directives that
      accept an arbitrary list of accounts and string parameters, like this:

        2014-06-01 unknown Assets:US:CreditCard "Something"




  (scripts)
  - bean-ledger: Write a script to convert to Ledger syntax. This should be
    easy!

      bean-convert -f FORMAT FILENAME

    * Convert to Ledger
    * Convert to HLedger
    * Convert to Penny

    Add an option to anonimify account names and perhaps some amounts as well.

  - bean-format or bean-align: Write a script to autoamtically align a region's
    transactions, or an entire file.

  - bean-query accounts: make a report that prints out just the chart of
    accounts using the list of parser entries, just the open entries,
    'bean-query accounts'

  - bean-query currency_dates: Write a script that will automatically fetch the
    dates I held various positions at cost for throughout the history and a list
    of weekly dates to fetch rates for. LedgerHub could use that to fetch all
    the prices it needs at reasonable intervals.





  - (code) Make Position into a namedtuple with hashing instead of just an
    object. See if we can remove its __hash__ method.

  - Also, look at all the objects in b.core.data, and see if you can override
    the hash function on them automatically in order to ignore the entry in
    postings, and the listness in entry.postings. It would be nice to be able
    to hash every directive type.

  - Does table.render_table support offsets for rendering regular tuples? It
    really should.


  - Check out bitbucket CGI interface w.r.t. linking to source code, is the
    newer hg better?  We should be able to link to specific lines in versions.

  - (idea) An interesting constraint would be to add an option not to allow any
    postings to any account that is not a leaf account.

  - (filter) Idea: For "virtual postings", you could mark certain tags to be
    excluded by default, to be included only explicitly. e.g. #virtual tag would
    have to be brought in by selecting it via "tag:virtual". Maybe a different
    prefix would be used to distinguish them, e.g. #virtual and %virtual,
    or #virtual and -#virtual; something like that.

  - (filter) Replace bean-holdings by "bean-query holdings", where "holdings"
    is just another type of report. All the reports from the view pages should
    be mirrored exactly in the command-line interface.

  - (high priority) Implement a debugging command in bean-doctor, that spits out
    the entries that were created from the input file, as it is being parsed.
    This should include auto-posting values, inserted price directives, and
    attached tags. This would be a powerful tool to help people debug problems
    with parsing, or not understanding its effects!




  - web: Don't render the full Inventory'es; instead, already render at cost and
    provide their full detail either by clicking on the transaction, which
    should render the full detail of an inventory (for debugging), or in a
    tooltip.

  - Write a script that will highlight some "payee vs tags vs subaccount"
    invariants:
    * Highlight payees that are always used with the same accounts
    * Same with tags

  - Write a script to align numbers... it has been too long and it's quite
    annoying indeed.

  - tree rendering: If a parent account has only a single subaccount and the
    parent account otherwise has no postings in its realization, render the
    account on a single line instead of two, e.g.

      Expenses                     Expenses
        Taxes                        Taxes
          US                           US
            TY2014                       TY2014
              State                        State:Company
                Company                    ...
              ...


  - Plan for integrating rendering and filtering between web/HTML and text
    versions:

    * Filtering: Should be done in a library used in common with the web server
      and a new tool, bean-query, which provides a command-line interface
      to trigger filter, e.g. filter by year, filter by tag, etc. The point is
      that the same code that does the filtering for views should be run from
      this command-line. The code that creates views perhaps should be moved to
      begin that library.

    * Rendering: The web reports, such as beacnount.web.journal,
      beancount.web.acctree, etc. should move to beancount.reports and have
      HTML and text versions of all these.

  - Implement --brief option on scripts.holdings, to be able to share, which
    renders only % holdings.

  - journal rendering: When multiple transactions occur in the same day, it
    may make sense not to render the balance amount until the last one. Test it
    out.


  - validation: We should check that entries created by plugins at some
    initialization point are pointing to the right parents (or maybe we should
    relax the need to set the parent and make that routine set it all at once:
    time this, it it's very small, do this on initialization and that makes it
    easier to write plugins for users and you can do away with entry_replace().)

  - bake: Make bake support curl if wget is not available. It should work with either,
    to relax dependencies.

  - Price entries should have an extra attribute to disambiguate between
    implicitly created prices, linking to the original transaction that created
    them, and explicitly created ones.

  - A table of price entries should be rendered under the price graph in the
    web interface.

  - Web interface: Instead of rendering inventories with the full contents in
    the journal, render the cost, and place the full inventory in a tooltip!

  - Here's how to improve booking against lots!

      "Dealing with average cost trading or cost basis readjustments (not implemented
      yet) involves joining together multiple lots and recreating new ones in a way
      that preserves the total cost in the inventory; with this data structure /
      model it's quite obvious how to implement them as basic operations on an
      inventory.

      I really like the simplicity of this and am wondering if we could make it even
      simpler.

      Automatic booking against an inventory, e.g. adding automatic FIFO or LIFO,
      would require having the date of each lot always inserted in the key of the
      inventory items (from the transaction, not from the lot-date field), along with
      special rules for selecting which lots a posting is allowed to modify,
      essentially ignoring the lot-date from the inventory if the posting does not
      specify it. This is partly why I'm considering making the "lot-date" compulsory
      and adding a "lot identifier" used to disambiguate booking against an inventory
      with multiple matching lots of the same cost with just differing dates, which
      would only be required if the posting constrains it to. One can imagine
      relaxing the matching rules between a posting and inventory further to allow
      one to just specify "-40 GOOG" above, without a cost, and if unambiguous, to
      allow it to just select the only lot that is available."

    Idea: Generalize lot-date to just a "lot" string. Doesn't have to be a date
    at all! It would also make the concept and usage intentions clearer I think.

  - Lot improvement: the lot specification on a reducing posting is only present
    to disambiguate which of the lots to reduce or match against. Maybe we
    should provide a different syntax when an expected reduction takes place,
    this would be allowed:

       (augment)
       2014-06-17 *
          Assets:US:Investing:GOOG    10 GOOG {523.45 USD / i-want-more}

       (reducing) All of the following should be allowed:
          Assets:US:Investing:GOOG    -7 GOOG ; possibly ambiguous
          Assets:US:Investing:GOOG    -7 GOOG [] ; possibly ambiguous
          Assets:US:Investing:GOOG    -7 GOOG [523.45 USD]
          Assets:US:Investing:GOOG    -7 GOOG [2014-06-17]
          Assets:US:Investing:GOOG    -7 GOOG [i-want-more]

    By enforcing a distinct syntax, the user is telling us that this leg is
    expected to reduce an existing position. This information is useful, in
    that it avoids possible mistakes. I like the explicitness of it.

    Sufficient debugging output should be provided from the "print" command to
    be able to identify which lot is being matched against and why. We need to
    provide more transparency into this.

  - FIFO or LIFO booking could be "enforced" simply by declaring the expected
    booking method of an account, and then issuing an error when explicit
    entries deviate from that method. This is an easy idea... would be very
    useful. The automatic method would only be used to resolve ambiguity! This
    is nice.

  - Implement a little plug-ins system that allows a user to insert a TAB in
    bean-web.

  - The Trial Balance page could be a good place to put all the accounts on the
    left and have two sets of columns: beginning of period -> end of period.

  - Implement a little plug-ins system that allows a user to insert a new tab in
    bean-web, with custom display.

  - In ledgerhub, use /usr/bin/strings as a last resort if all other PDF
    converters fail.

  - When we import, if a file was not detected, don't spit out an org text
    line. Still doesn't work.

  - In order to implement .txt output, you will need to decouple the web
    rendering and the generation of its included data. This will be
    great--ability to cut-and-paste any page into txt. format=txt, and we could
    still have the links clickable. Everything else would just be txt. A bit of
    a crazy idea, but it might work well and be simple. Maybe.

  - Bug: A transaction like this fails to parse; allow it:
      2014-02-22 * "Payee" |
        ..

  - Serving CSV files from the Documents page should not be via download, but
    rather rendered directly.

  - The documents web page should render by-month + date, and by-account + date.


  - DO implement output to text NOW for posting on the mailing list.

  - Add views for the last 5 days, one day only each day (for D.Clemente)

  - Add preliminary support for renaming root accounts, even if that means the
    option must come first in the file. Move the checks in the parser.

  - In rendering balance directives, don't render the amount in the "change"
    column; that is too confusing for some users, keep the change column for
    changes.


  - update activity: remove parent accounts with no child accounts.
  - update activity: this exhibits a bug in the table rendering, look for IVV,
    see TODO(blais) in acctree.py

  - Begin user documentation in earnest; we really need this soon.
  - Complete example file with income statement transactions.

  - URGENT - Provide some tooltip or help link from the main page to allow
    discoverability of what a "view" is.

  - URGENT - the level1/2 views are EmptyView's, you need to implement those!

  - Example files (suggestion from Daniel Clemente):

      > >   I think 2 files can be helpful:
      > >
      > >   1) A simple one, a „how to“ file with ~20 transactions, or better, from 1
      to 3 transactions for feature. To show the normal things like receiving a
      salary, getting money from ATM, wire transfer, pay the bills, … So that it does
      not scare people without experience in double accounting.
      > >   demo.beancount fits this place.
      > >
      > >   2) The big one (1 year, you said), to show off that beancount is powerful
      and is really used for long-term accounting. This one is the „inspirational“
      one, to make people say „I would like to do that!“.

  - beancount: GREAT IDEA: output a subset of transactions as a spreadsheet. You
    need to design a textual way to refer to a subset of transactions. Output in
    either directions, without currencies.


  - Create a 3rd-party dependencies building script for Mac OSX users (fxt).

  (Cost Basis)
  - Cost basis issue: How do I take into account the commissions and fees
    adjustment on the cost basis for a position?
  - How do I take into account Wash Sale Adjustments to the cost basis?

  - entries_table() really should be called postings_table().

  - You need to validate the account name options (empty, or no :, use regex to constrain).

  - Move utility functions from bean-prices to a reusable place.

  - Have another script that takes that as input and spits out current positions
    in the market on a web page; CGI script, should be served on Furius. Update
    via a Mercurial repo push.

  - Render tags

  - IMPORTANT FEATURE: Text/XLS exports

  - IMPORTANT FEATURE: Flip balances for rendering

  - IMPORTANT FEATURE: Implement Average Booking for Vanguard & RBC Adjustment,
    with associated tests and syntax in the parser.
    Update for inventory.py:

      def average(self):
          """Merge all lots of the same currency together at their average cost.

          Returns:
            A new instance of Inventory, with all the positions of each currency
            merged together at cost, bringing all these positions at average cost.
          """
          logging.warn('FIXME: continue here, this will be needed to report positions')
          # FIXME: This is ill-defined, the grouping must also take into account the cost currency.

          units_map = defaultdict(Decimal)
          costs_map = defaultdict(Decimal)
          for position in self.positions:
              lot = position.lot

              cost_currency = lot.cost.currency if lot.cost else None
              key = (lot.currency, cost_currency)
              units_map[key] += position.number
              costs_map[key] += position.get_cost().number

          inventory = Inventory()
          for lotcost_currencies, units in units_map.items():
              lot_currency, cost_currency = lotcost_currencies
              cost_number = costs_map[lotcost_currencies]
              inventory.add(Amount(units, lot_currency),
                            Amount(cost_number, cost_currency),
                            allow_negative=True)

          return inventory


  - Render the OFX / QBO files in a <pre> tag, or figure out why the mimetype
    is incorrect and they don't render properly. Right now the default
    rendering of the browser is insufficient.

  - (IDEA) Why aren't we using the price on the first leg of this transaction?
    This is an interesting variation on the meaning of the price: it could mean
    either (a) the price of the lot, or (b) the conversion price of the cost of
    the lot. This would enable the following:

        2013-07-22 * "Bought some US investment in a CAD account"
          Assets:Investment:GOOG           50 GOOG {700 USD} @ 1.01 USD   ;; 35350 CAD
          Assets:Investment:Cash          -35359.95 CAD
          Expenses:Commissions                 9.95 CAD

  - (IDEA) In order to create suitable stock split entries that would look like
    this:

      2013-04-01 * "split 4:1"
        Assets:CA:ITrade:AAPL             -40 AAPL {{5483.09 USD}}
        Assets:CA:ITrade:AAPL             160 AAPL {{5483.09 USD}}

    You could easily add support for a directive that looks like this:

      2013-04-01 split Assets:CA:ITrade:AAPL  4:1  AAPL

    This would allow the user to do some processing specific to stock splits by
    processing the explicit stock split entries.

  - Include this in the user examples, + stock splits:

       2013-04-01 * "name change"

         Assets:CA:ITrade:AAPL             -40 AAPL {{5483.09 USD}}
         Assets:CA:ITrade:NEWAAPL             40 NEWAAPL {{5483.09 USD}}

       2013-04-01 * "spinoff"
         Assets:CA:ITrade:KRFT             -100 KRFT {{20000 USD}}
         Assets:CA:ITrade:KRFT              100 KRFT {{17000 USD}}
         Assets:CA:ITrade:FOO                20 FOO  {{ 3000 USD}}

  - Remove the parsing of "CHECK" at some point, that was just there for
    compatibility.

  - Remove support for legacy, PIPE, Not needed.




  - More testing:

       # FIXME: Test a conversion of shares with lot-date, e.g.:
       #
       #   2000-01-18 * Buy CRA
       #     Assets:CA:RBC-Investing:Taxable-CAD:CRA           4 "CRA1" {232.00 USD / 2000-01-18}
       #     Assets:CA:RBC-Investing:Taxable-CAD               -1395.43 CAD @ 0.665027984206 USD  ; cost
       #
       #   2000-02-22 * CRA Stock Split 2:1
       #     Assets:CA:RBC-Investing:Taxable-CAD:CRA          -4 "CRA1" {232.00 USD / 2000-01-18}
       #     Assets:CA:RBC-Investing:Taxable-CAD:CRA           8 CRA {116.00 USD / 2000-01-18}


  - Add a validation check, that when closing and account, its balance is empty/zero.

  - Render a journal as a detailed expense report, for a set of accounts
    (e.g., Expenses:*) pulling out amounts in various columns based on other
    expressions (e.g. Assets:Cash:Caroline).




  - Idea around documents: A link between a transaction to a document can be
    created by associating a document's checksum as the link of the
    transaction. If Beancount could associate them - and it could, it has
    access to the document files and the corpus of transactions - the web
    interface could insert a special link between the two. Maybe we could do
    the same thing with the filename as well.

  - A better idea to do this would be to allow specifying an explicit document
    directive, and finding document directives from files that are already
    specified should not re-create them. This way you can specify both the
    document and a transaction and use a common link as a natural way to
    associate them, e.g.:

       2014-06-20 document Income:US:Employer:GSU "2014-06-20.employer.0000000.pdf" ^ee63c6fc7aa6

       2014-06-20 * "PAYROLL" | "Refund for fractional shares" ^ee63c6fc7aa6
         ...
         ...

  - Document finding from files should not create documents that have been
    explicitly specified in the ledger. Avoid duplication! This is an important
    fix to make, that will allow both to co-exist together.






  - Implement beancount.plugins.tag_pending as a general feature of links...
    this ought to be built-in by default, this is a great idea.


  - (prices) When attempting a conversion in holdings, if the rate isn't
    available directly, you should always attempt to value it indirectly via
    USD or EUR.


  - Allow short sales eventually. This should already work if all that you do is
    selectively suppress the validation check that verifies that a position at
    cost may not go negative. We could selectively suppress it by adding a flag
    to the open directive associated with an account, or maybe adding some
    special syntax in the cost specification that allows us to do this.







  - Create a new directive for balance that checks for the complete balance.
    Ideas for syntax:

      2014-06-20 balance      Assets:Some:Account    10 GOOG, 640.40 USD   FULL
      2014-06-20 balance      Assets:Some:Account    [10 GOOG, 640.40 USD]
      2014-06-20 balance      Assets:Some:Account    <10 GOOG, 640.40 USD>
      2014-06-20 balance*     Assets:Some:Account    10 GOOG, 640.40 USD
      2014-06-20 full_balance Assets:Some:Account    10 GOOG, 640.40 USD

    Maybe we should define a general syntax for input'ing an Inventory object,
    that could be read at parsing time.


  - Create a command in bean-doctor which lists all of the lots and their
    changes for a particular account. This is meant to be a debugging tool for
    booking algorithms. The rendering should be clear and detailed.




  - Implement a "fuzzing" input generator, that will output a very large input
    file with all possible kinds of combinations, to see where Beancount hits
    its limits and perhaps bring up some bugs from input I haven't thought of.
    This is easy and fruitful.


  - Replace gviz by some other library that does not require you to be online.


  - Consider whether we can actually remove posting.entry (I think it is only
    used in the realization) and thus make it easy to create transactions
    programmatically.






  - Add an optional parameter to the loaddoc() and parsedoc() decorators to
    have them automatically check for expected no-errors.


  - Add the acquisition date of each lot to each Holding, and it should be
    output at that date by print_holdings as well.



  - In order to relax the constraint that you may not add negative units at
    cost, we could only disallow under certain circumstances:

    * An account has received units in the opposite direction
    * If the posting cross the zero boundary. Maybe starting from zero in
      either direction could be fine.

  - Idea: You could add a further constraint property to an account name: that
    the amounts may never be allowed to balance to a particular sign. This
    could be useful to avoid data entry mistakes. You could even write a doc
    just focused on all features designed to avoid data entry mistakes.



  - Idea: Relax checks for negative values: from docs

      "PLEASE NOTE! In a future version of Beancount, we will relax this constraint
      somewhat. We will allow an account to hold a negative number of units of a
      commodity if and only if there are no other units of that commodity held in the
      account. Either that, or we will allow you to mark an account has having no
      such constraints at all."

  - You could make the narrations for padding and summarization transactions
    specifiable via options.

  - Silence BrokenPipeError errors from bottle using wsgiref. You could use
    CherryPy, which doesn't suffer from that, or just... fix it and silence
    them.




  - (sanity check for conversions) Insert a validation check when transferring
    amounts to the balance sheet that the implied rate of the conversion entries
    is within certain bounds of the price, for each pair of commodities (find a
    way). These bounds should be proportional to the variance of the price. This
    would just provide an extra amount of good fuzzy feeling, knowing for sure
    that my solution to the conversions problem is always meaningful and
    correct.





* Internal: Review Dependency Graph

  As I'm moving to a system with more plugins and less code in the core, and
  with the intermediate reports stage instead of just the web interface, it's
  becoming clearer where some files need to move.

  - Make various attempts to simplify depgraph, we want to ship with a really
    lean dependency graph.

  - ops & plugins should not depend on parser...

      * Move beancount.parser.options to beancount.core.options
      * Move beancount.parser.printer outside parser, ideally, or just factor the
        dependencies separately.

  - If you want to be consistent with the script names, rename
    beancount.reports to beancount.report. This way, bean-* matches a single
    package name. Just saying.

    Also, in the same vein, move beancount.scripts.query to
    beancount.scripts.query, either that or move the starter script for
    bean-web to beancount.scripts. One or the other. I prefer the former.

  - Emerge a principle for where the following files should separate, or merge
    the two modules:

      beancount.ops.*
      beancount.plugins.*

  - beancount.core.realization: Look at deps for beancount.core.realization and
    move it upstream where it makes sense, maybe ops.

  - beancount.core.getters: Should this move to ops as well? Check the
    dependency tree, see if it makes sense.



* Code Quality

  - Configure more pylint tests and make them pass. We're using a small subset
    at the moment.

  - Require Python 3.4 and introduce Enum's where relevant.

  - Install flake8, PyChecker, pep8 after pylint passes, run all of them.


* Core
** General

  - Make all imports outside of packages import from the package root, and have
    the package export those symbols explicitly.

** Inventory

  - Inventory: Implement a test for Inventory.get_amounts() with multiple lots of the same
    currency; they really should have been aggregated.


*** Book at Average Price

  - Inventory: Implement averaging of lots in order to report positions nicely.


*** Making adjustments of capital

  - Figure out how to make these kinds of adjustments:

      My name is Ian and I will help you with profit/loss and book value reporting.
      2013-04-19 RTC RR -- XSP -- ISHARES S&P 500 INDEX FUND (CAD-HEDGED) 2012 RETURN OF CAPITAL ADJUSTMENT TO BOOK COST $60.71
      2013-04-25 ADJ RR -- XSP -- ISHARES S&P 500 INDEX FUND (CAD-HEDGED) 2012 NOTIONAL DISTRIBUTION ADJUSTMENT TO BOOK VALUE $2,963.13
      Before you make accounting entries, it is a good idea to understand the underlying transactions.

      ETFs such as XSP, make distributions throughout the year, however they do not know the composition of the income distributed until
      after year end when the trust completes their tax return. When the income in the trust from dividends, capital gains, and income
      are not sufficient to account for all the distributions, the excess distribution is classified as 'return of capital'. Return of
      capital (ROC) is simply some of the capital you paid to buy the fund being returned to you. The ROC amounts are not taxable and
      you deduct them from your XSP book value. The XSP deduction for 2012 is C$60.71 and should be deducted from your book value in
      your April 2013 statement.

      Notional dividends result from the exchange traded fund (ETF) realizing capital gains and/or dividend income then reinvesting the
      gains/dividends in some other security(ies). No cash or reinvested units were distributed to investors but they still have to pay
      tax on the gains/dividends realized within the ETF. When a notional dividend is made, the dividend is included in income and the
      amount of the notional dividend is added to the book value of the underlying security. So you end up paying tax on the dividend up
      front and get a reduced capital gain or increased capital loss when you eventually sell the ETF.

      In your XSP example, if you held the ETF in a taxable account, the notional dividend would be fully taxable as C$2,963.13 income
      for your 2012 return. Your book value would increase by C$2,963.13.

      The book value of XSP for 4,100 units in your March 2013 statement was C$57,127.11. The return of capital reduces your book value
      and the notional dividend increases it so your book value at the end of April 2013 would be C$57,127.11 - C$60.71 (return of
      capital) + C$2,963.13 (notional dividend) = C$60,029.53.


*** Lots

  - Matching on Inventory Lots should be *loose*: try to match automatically
    against the most SPECIFIC lots.

         (AAPL, 18.45, nil) -> +1
         (AAPL, 17.93, nil) -> +1
         (AAPL, nil, nil)   -> -1    ... should choose any of the inventory

    Also, maybe the inventory's date should be filled in automatically by the
    parser... just an idea. Maybe date doesn't have to be allowed to be nil.


*** Original Idea Description for Integrating the Cost Basis in Beancount

  - Every account carries a cost basis.

  - You can have posting with or without a cost-basis.

  - If the posting has a cost-basis posting, the cost-basis is used to balance the
    transaction.

  - As you sum up the postings in the account, keep track of the full inventory as

      (commodity, cost) -> quantity

    As a special case, "cost" can be null. This is the case where there is no cost
    tracking for this commodity item. We maintain the full inventory of positions
    with a cost basis in the account; as a default case, the cost is null.

  - BALANCE CHECK: When balancing a transaction, if an amount has an associated
    cost basis, use the cost basis instead of the actual amount to balance.

  - INVENTORY CHECK: When a position is modified in the inverse direction,
    require a cost to book against. If no cost is specified, it just degrades to
    decrease from the bucket of commodities with a null cost (it all works out!)

  - ZERO CHECK: Insure that the quantity can never be negative for any bucket.

  - Optional extended check syntax: You could extend the @check syntax to include
    the cost, so that technically you could check that there are a specific number

  2013-03-01 * buy
    Assets:Checking        10 GOOG # 700 USD
    Assets:Investment     -7000 USD

  2013-03-15 * sell
    Assets:Checking       -10 GOOG # 700 USD @ 800 USD
    Income:RealizedPnL    -1000 USD
    Assets:Investment      8000 USD


  Syntax

  Test: Items of the same kind with and without cost basis
  Test: Multiple items of different types with a cost basis in the same account

** Realization

  - You need to convert some of TestRealization to TestCheck.

  - Whether an account shows up in a particular Ledger (realization) really only
    should depend on whether the account was open during the period (we now have
    account open/close dates... let's use them instead of a heuristic!).
    Create a routine to figure out if an account was open during a specific
    time period?

*** Average Price Booking

  - You now HAVE to implement average price tracking... not an option. Thanks
    to Vanguard #$(*#(*$.

** Prices

  - There should be a corresponding view/presentation for rendering information
    that we have about prices.

  - Build helpers tools for users to create their own scripts that will allow
    you to spit out a list of prices for the price DB.

  - Include directives will be necessary for update, because it will enable
    including the file of prices only. The prices should be in beancount
    language too, this should all be a single file format.

* Filtering
** Beancount reorg

  - Remove subaccounts for TMobile and employer once we have filtering working
    out nicely. Same with RedSquare electricity. Same with Employer subaccounts
    for taxes.

      Payees are just like tags!


** Views

  - Replace all views by filtering queries... the root page should still have
    convenient links to various preset views, like the last five years, but
    these links should be implemented using the filtering query feature!
    Maybe it's worth allowing the user to specify common queries in the options
    map, and provide links to them. Do this, and try removing some of my
    subaccounts to simplify the accounts-trees somewhat.

  - The root page should feature a prominent input form that allows the user to
    specify a query! This input needs live at the very root

  - (views) You should be able to filter to all transactions related to some
    account, e.g. Immigration

  - IMPORTANT! Try to let through some of the non-transaction entries in the
    view filtering. We obviously cannot let through balance entries, but
    documents yes, depending on the type of filtering. We should do our best to
    let all the entries carry through.

** Filtering dimensions (Old Notes)

  - By Country

    - You should be able to look at only accounts with a particular pattern (and
      their other legs), e.g. *:CA:*

    - You perhaps should flag all the transactions that have a particular unit
      (e.g. CAD)

  - By Account Prefix

    - Specify a single account, and automatically select all the other accounts
      which are linked by any transaction in this account; generate a balance
      sheet from this list of accounts. e.g. Expenses:Trading, Income:PnL,
      Assets:Trading.

  - By Amount Size

    - I'd love a way to filter down a journal by omitting all the small
      items and keeping just the larger ones, to get an automatic
      overview of the large amounts in a long series of transactions.
      All the small amounts could be lumped together under a special
      entry.

  - By Institution

  - By Country

  - By Tag

  - By Payee

    * You should be able to click on a payee to view its transactions.

  - By Date

    - You should be able to click on dates and see all postings around that date
      too, e.g. +/- 10 days. Another simple and useful filter.

  - By Event (defines a period)

    - "How much did I make during the period of this event", e.g. while I was
      working at CompanyX, while I was in school at UniversityY. This provides
      two dates, generate a view for them:

        /view/event

      This could sum up all the entries for all the internals where the event's
      value was the same.

  - By Currency/Cost-Currency

      You could then possibly compute the IRR around that commodity...


** Custom dimensions

  - From discussion:

       | (digression not about virtual postings but answers auxiliary questions about
       | them)
       |
       | Now this points to a more general idea that I've been pondering for a while:
       | these "accounts" can often be seen as a set of flat dimensions, the fact that
       | they have a hierarchy can get in the way. I tend to have accounts that look
       | like this:
       |
       |   TYPE:COUNTRY:INSTITUTION:ACCOUNT:SUBACCOUNT
       |
       | like this, for example:
       |
       |   Assets:US:HSBC:Checking
       |   Assets:CA:RBC:Savings
       |
       | For these four dimensions, I actually like having most accounts (Assets,
       | Liabilities and Income) specify them in this order. This does not always make
       | sense though, especially for expense accounts; for those you wouldn't really
       | want to have a COUNTRY dimension at the root. You want the general category
       | only, so I'll have, for example:
       |
       |   Expenses:Food:Restaurant
       |   Expenses:Food:Grocery
       |
       | but sometimes the dimensions get inverted too, like in my recent change about
       | how to track taxation:
       |
       |   Expenses:Taxes:US:TY2014:Employer:Federal
       |   Expenses:Taxes:US:TY2014:Employer:StateNY
       |   Expenses:Taxes:US:TY2014:Employer:CityNYC
       |   ...
       | Here the "institution" is your employer, and shows deeper in the hierarchy.
       | Finally, you often do want to have multiple types for the same or similar
       | accounts, for instance, to track gains and dividends income from a particular
       | investment account, you want a mirror of most of the dimensions except for the
       | assets bit:
       |
       |   Assets:US:ETrade:IRA -> Income:US:ETrade:IRA
       |
       | For instance:
       |
       |   Assets:US:ETrade:IRA:Cash
       |   Income:US:ETrade:IRA:Dividends
       |
       | You see what I'm getting at... these components really operate more like a
       | database table with values possibly NULL, e.g.,
       |
       |   type     country  institution  account   category
       |   -------- -------- ------------ --------- -----------
       |   Assets   US       HSBC         Checking  NULL
       |   Assets   CA       RBC          Savings   NULL
       |   Assets   US       ETrade       IRA       Cash
       |   Income   US       ETrade       IRA       Dividends
       |   Expenses NULL     NULL         Food      Restaurant
       |   Expenses NULL     NULL         Food      Grocery
       |
       | Having to order your account components in a hierarchy forces you to
       | decide how you want to report on them, a strict order of grouping from
       | top to bottom.
       | So I've been thinking about an experiment to rename all accounts according to
       | dimensions, where the ordering of the components would not matter. These two
       | would point to the same bucket, for example (changing the syntax slightly),
       |
       |   Expenses|Taxes|US|TY2014|Employer|Federal
       |   Expenses|US|Employer|Taxes|TY2014|StateNY
       |
       | You could then display reports (again, the usual reports, balance sheet,
       | income statement, journals) for "the subset of all transactions which has one
       | posting in an account in <set>" where <set> is defined by values on a list of
       | dimensions, a bit like a WHERE clause would do.
       |
       | Now, now, now... this would be a bit radical, now wouldn't it? Many of these
       | accounts do point to real accounts whose postings have to be booked exactly,
       | and I'm a bit worried about the looseness that this could introduce. One and
       | only one account name for a particular account is a nice property to have.
       |
       | So what can we do to select across many dimensions while still keeping
       | hierarchical account names?
       |
       | The first thing I did in Beancount is to create views for all unique account
       | component names. For example, if the following account exists:
       |
       |   Assets:US:ETrade:IRA
       |
       | You will see four "view" links at the root of the Beancount web page:
       |
       |   Assets
       |   US
       |   ETrade
       |   IRA
       |
       | Clicking on the link selects all the transactions with a posting with an
       | account where that component appears. (Views provide access to all the reports
       | filtered by a subset of transactions.) You can click your way to any journal
       | or report for that subset of transactions. This exists in HEAD today. You can
       | draw all the reports where a particular component appears, e.g., "Employer", as
       | in "Income:US:Employer:Salary" and "Expenses:Taxes:US:TY2014:Employer:Federal".
       |
       | But this does not define "dimensions." It would be nice to group values for
       | these components by what kind of thing they are, e.g., a bank, an instution, a
       | country, a tax year, etc, without regard for their location in the account
       | name. A further experiment will consist in the following:  again assuming
       | unique "account component names" (which is not much of a constraint to
       | require, BTW, at least not in my account names), allow the user to define
       | dimensions by declaring a list of component names that form this dimension.
       | Here's how this would look, with the previous examples (new syntax):
       |
       |   dimension employer  Microsoft,Autodesk,Apple
       |   dimension bank      HSBC,RBC,ETrade
       |   dimension country   US,CA,AU
       |   dimension taxyear   TY2014,TY2013,TY2012,TY2011,TY2010
       |   dimension type      Assets,Liabilities,Equity,Income,Expenses (implicit?)
       |
       | You could then say something like "show me trial balance for all transactions
       | with posting accounts where bank is not NULL group by bank" and you would
       | obtain mini-hierarchies for each group of accounts (by bank, across all other
       | dimensions).
       |
       | (With the state of my current system, I could probably code this as a
       | prototype in a single day.)
       |
       | Addtionally, accounts have currency constraints and a history of postings
       | which define a set o currencies used in them. More selection can be done with
       | this (e.g., show me all transactions with postings that credit/debit CAD
       | units).
       |
       | IMHO, all you're trying to do with these virtual accounts is aggregate with
       | one less dimension, you want to remove the real account and group by community
       | project. My claim is that there are ways to do that without giving up o the
       | elegant balancing rules of the DE system.

    In ealtion to this... these "dimensions", could they just become other
    dimensions in the filtering language?

      component:Microsoft

      employer:Microsoft
      bank:RBC
      country:US

    You can then break down by those, like a GROUP BY clause, and generate
    reports that have those as root accounts, or separate breakdowns.


** Tags used as dimensions

  - If you had tags as key-value pairs, those could be used as well:

      2014-05-21 * ...
        #employer:Microsoft

    Searching for:

      tag:employer=Microsoft

    This is another dimension in the same filtering language.


** Language
https://docs.google.com/document/d/1d88MkHqxiVdF8XSQBT1QQpOKEOt6OC1P9ZoF3u86DwI/

* Operations
** Validation

  - Write a dedicated routine to check the following invariant:

        # Handle sanity checks when the check is at the beginning of the day.
        check_is_at_beginning_of_day = parser.SORT_ORDER[Check] < 0
        ...
        if check_is_at_beginning_of_day:
            # Note: Check entries are assumed to have been sorted to be before any
            # other entries with the same date. This is supposed to be done by the
            # parser. Verify this invariant here.
            if isinstance(entry, (Check, Open)):
                assert entry.date > prev_date, (
                    "Invalid entry order: Check or Open directive before transaction.",
                    (entry, prev_entry))
            else:
                prev_entry = entry
                prev_date = entry.date

  -  Sanity check: Check that all postings of Transaction entries point to their
     actual parent.

  - (validation) In addition to the Check/Open before-constraint, check that
    the entries are always sorted. Add this sanity check.

  - The default validation should check the invariant that Open and Check
    directives come before any Transaction.

  - Validation: Everywhere we have a filter of entries to entries, we should be
    able to apply a check that the total balances before and the total balances
    after should have the very same value.

  - In validate.py: differentiate between the case of an entry appearing too
    early before an Open directive, and an entry appearing for an account that
    simply just doesn't exist.

  - Auto-detect and warn on likely duplicate transactions within the file.

** Conversions

  - TODO: Try it out in Ledger, see how they deal with it.

  - Make the conversions entry use a price of zero, to maintain the invariants
    for sanity checks, something like this:

       YYYY-MM-DD * "Annul conversions at end of period"
         Equity:Conversions        -56383 CAD @ 0 CONV
         Equity:Conversions        +67000 USD @ 0 CONV


** Open/Close

  - You must issue an error if you close an account that's got a non-zero
    balance!

** Padding

  - Idea: Padding entries could be extended a tiny bit in order to
    automatically calculate the cash distribution entries, e.g., like this:

      2014-03-04 pad Asset:Cash  Expenses:Restaurant    60%
      2014-03-04 pad Asset:Cash  Expenses:Alcohol       40%

      2014-04-04 pad Asset:Cash  Expenses:Restaurant    70%
      2014-04-04 pad Asset:Cash  Expenses:Alcohol       30%

      2014-05-04 pad Asset:Cash  Expenses:Restaurant    70%
      2014-05-04 pad Asset:Cash  Expenses:Alcohol       30%

    This is a great idea, is in line with the general meaning of pad entries
    (implicit 100%) and would add a much desired feature.

  - Add tests for all the cases of realization padding.

** Locations

  - @location really should just convert into a generic event "location", just
    as address and school should; they're just events with forward fill...
    Serve this at:

       http://localhost:8080/20120101/20130101/events/location/days

  - Add a "reason" field for @location, and display as trips, with
    some sort of meaning to them. Ok, this contradicts the previous idea.



** Payee Elision / Auto-Account Leaf Name

  - About the discrepancy between the concept of "Payee" and a superfluous lead
    account, e.g. Internet:TimeWarner, which typically contains only
    transactions from that payee: maybe we can elide the account name if it
    contains only a single payee, or perhaps a warning may be issued? I don't
    know.

    Basically, it would be nice to be able to have multiple payees in the same
    category over time (e.g. Electricity, Internet) but to be able to separate
    them somehow, without having to put the payee into the name. This is a
    little fuzzy, and I'm not sure how to do it, because the imported payee
    names are often not very clear and often truncated as well.

      Have you ever thought that Payees often end up functioning like an extra
    subaccount? I've come to realize that for Payees that only ever touch a
    single account, the line is really fuzzy there. I've been entertaining the
    idea of automatically creating subaccounts for payees like that.



* Parser
** Errors

  - We need to gather errors in a single place and report them like the others;
    right now I'm catching them in sum_to_date() and writing using the logging
    module; but they really should be trickled up with the rest.

  - Syntax errors currently have no location... this is unacceptable. Write an
    automated test, check for all kinds of errors, in the lexer, in the parser,
    in the Python. (Just work with the line number, we don't really need
    character position.) Test everything with automated tests.

  - 'lineno' is incorrect, it points to the next entry, not the previous one,
    fix this bug! This is really annoying.

  - Set a correct filename in grammar.y

  - Errors from the parser and others should all be accumulated in one place,
    so that we do all the reporting at the very top level.

  - Don't raise error exceptions anywhere; log everything to an error
    handler/accumulator class instead, and skip to the next entry/declaration.
  - Propagate exception from Python(?)

  - Problematic transactions (!) should spit something of color on stdout, they
    should not be forgotten so easily.

  - When using @@ the signs should match; warn if they don't

  - Bug: Invalid account names should only be reported once.


** Lexer Work
*** Errors in Flex Lexer

  - (parser) Support enabling flex debugging in beancount.core._parser.parse(),
    using "yyset_debug(int bdebug)".

  - When an error occurs, skip the lexer to the next empty line and recommence.

<<<<<<< HEAD
    * Modify the lexer to emit EOF and add that in the grammar rules for empty_line.


*** Write a New Lexer From Scratch

  - Should support UTF-8 encoding.

  - Should support SCHEDULE entries for org-mode (see email discussion).
=======
** Lexer Rewrite

  Reasons to write your own lexer manually:
>>>>>>> d260bb9c

  - (performance) Write your own lexer manually and compare performance with
    flex one. I think we can do a much better job at error reporting by writing
    our own, but I'm unsure how the performance compares.

<<<<<<< HEAD
  - IMPORTANT LATENT ISSUE. You need to extend the lexer to parse A-Z for flags,
    not just PSTCU! This is important, as I just realized that it could prevent
    the correct parsing for entries in a round-trip, with postings produced with
    unexpected flags. In fact, any character with whitespace on each side should
    parse as a flag. This is very important.

    This manifests when adding a posting with letter 'M' right now. Replicate
    this, fix the problem.
=======
  - Support for UTF-8

  - Better error reporting

  - More flexible syntax (see "Is it possbile for beancount to ignore org-mode
    SCHEDULED and DEADLINE?" thread).

>>>>>>> d260bb9c


** Make the Parser Reentrant

  - Make the parser reentrant [2014-08-02]. This is _not_ a difficult task.

    * Follow this:
      http://www.lemoda.net/c/reentrant-parser/
      http://flex.sourceforge.net/manual/Extra-Data.html
      to remove all globals from my lexer and make it truly reentrant and free of globals.

    * You need to add unit tests that check the correctness of line numbers on
      parsed directives and errors.

    * You need to remove the get_yylineno and get_yyfilename accessors.

    * You need to make the parser reentrant, by add this directive to the grammar:

         %parse-param { PyObject* builder}

      You also need to redefine yyerror() accordingly. I've done it and it
      works, it's simple, it's a 20 minute change:
      http://www.gnu.org/software/bison/manual/html_node/Parser-Function.html

    * You also need to make the lexer reentrant:
      http://flex.sourceforge.net/manual/Reentrant-Overview.html#Reentrant-Overview

         %option reentrant

      (I haven't tried this yet.)

    * Most of the "real" work involved is in removing the globals for lineno and
      filename.

    * Make sure the performance does not degrade as a result of doing this.


** Options

  - FIXME: We need to parse the options using the same argparse parser....

  - Remove the globals kludge in beancount/core/account.py, and weave the
    necessary AccountTypes instance all over the place.


** Syntax

  - You should support a payee with no description! This generates a parser
    error right now.

  - Allow '$' as currency symbol, don't translate to anything, it can just
    stand on its own as a unique kind of currency, it doesn't matter, no
    changes anywhere. Also add the Euro, GBP and yen symbols.

  - The syntax should support multiline strings naturally...

  - For Links vs. Tags: dont impose an order, parse as tags_or_links.
    Right now the order is tags_list and links_list.

  - You should accept commas in the input; simply ignore their value.

  - Add 1/rate syntax for prices (and anything... really, why not).
    Convert at parsing time.


*** Includes

  - With the new format... support includes, it makes a lot more sense to do
    that now! People want this too.

  - Idea: an include directive should have a "prefix" option, to add a prefix to
    all accounts from the included file.

*** Sensible Syntax for Lots

  - Consider making the lot syntax like this:

       -4 {GOOG @ 790.83 USD}

    instead of:

       -4 GOOG {790.83 USD}

    It's actually a lot more accurate to what's going on...

** Performance

  - Implement "D" in C, it's worth it. This should make a substantial difference.

  - Test using the empty case of list parsing to create the initial empty lists
    instead of the conditional in Parser.handle_list() and measure, to see if
    there is a significant difference in parsing performance.

  - Parser performance: try not calling back to builder for simple types that
    just return their value; measure the difference, it may be worth it, and we
    wouldn't lose much of flexibility, especially for the lexer types, which are
    aplenty.

  - Write the builder object in C... it won't change very much anymore, and
    that's probably simple enough.

  - Check the performance of D(). I suspect improving this routine
    could have a dramatic effect on performance.

** Documents

  - IDEA: Create a plugin that will convert "doc:" metadata to a document file,
    that will search for a unique string name in all the filenames and
    associate the filename with this directive via a link or something.

  - Write a proposal for implementing a transformation on a specific set of
    transactions, that supports capital gains with commission taken into
    account.

  - Can we automatically add a ^LINK to the document directive in order to
    associate a PDF with a document?!? -> For trade tickets. Maybe let the
    modules provide a import_link() function on the associated PDF files?
    (This is related to ^64647f10b2fd)

  - Adding the ability for links on document directives was also requested on
    the ledger-cli mailing list.

        On Sat, Apr 26, 2014 at 6:18 AM, Esben Stien <b0ef@esben-stien.name> wrote:

        "Craig Earls" <enderw88@gmail.com> writes:
         The first use in ledger-cli is to link each transaction to a document,
        which is pretty important in accounting;)

        Well no, not exactly. The thing you do in importing financial data is basically
        to funnel transactions from all of your statements from all your institutions
        in a single place in a single format with a single set of accounts, so that you
        can do reporting with a view of everything you have. Having support for a
        per-transaction link to a particular document is generally unnecessary--you can
        easily find the corresponding document by date if you need to.

        In order to associate a unique ID with a particular transaction, in Beancount
        you can use a "link" which is like a special kind of tag. I think Ledger has a
        similar feature, per-post ("tag"?). It looks like this in Beancount:

          2013-04-06 * "Invoice to Metropolis for job well done, waiting for payment."
          ^metropolis-invoice-103
             ...
             ...

        The "^...." bit is a link. You can have multiple links per transactions. The
        web interface can show you all transactions with the same link in a separate
        list (under the /link/.... URL).

        Separately, there is a "document" directive that allows you to associate a
        document with an account, e.g.

          2014-01-01 document  Expenses:Electricity
          "/path/to/filename/ConEdison-2013-12.pdf"

        Documents don't have to be declared that way explicitly: you can also tell
        Beancount about a root directory where it will find documents automatically and
        create the document entries for you. The files just have to be organized in a
        directory hierarchy mirrorring the account names exactly, and files must begin
        with "YYYY-MM-DD" to provide a date for the document. That's a simple
        convention. LedgerHub is able to move files that it recognizes to such a file
        hierarchy, so after you import the data, you file the files into e.g. a local
        git repo with all your statemetns, and your document entries show up in the
        registers. It's also a nice way to organize all your statements, so if you need
        to bring something up for e.g. a tax audit, you quickly know where to find it.

        Those two features are not related at the moment... but I think I'll add the
        ability to have links on document directives. That seems like an effective way
        one could associate a particular pdf document (given a declaration) with a list
        of transactions. You click on the link, see all the transactions + the
        document, and you can click on the document itself to see the detail. Seems
        like a legit idea.


  - Auto-doc from directories of files should ignore files already associated
    via an explicit documents directive; just ignore files with the same
    absolute name.

** Testing

  - Allow file objects to parse() and dump_lexer(). This should use fdopen() or
    whatever else to get this job done at the parser level.

  - You need to clean up the memory of the strings created; call free() on each
    string in the rules.

  - Add a unit test for pushtag/poptag errors.
  - Add unittests for tags, pushtag/poptag


** Dated Postings

  - In order to create multiple similar transactions at many dates in one
    syntax' entry, you could allow overriding the date on each posting, e.g.:

       2013-04-01 * Blah di bla
         2013-01-01  Grocery          10 USD
         2013-02-01  Grocery          10 USD
         2013-03-01  Grocery          10 USD
         Cash

    This would create three transactions, with these dates:

        date           aux-date
        2013-01-01     2013-04-01     10 / 3.33
        2013-02-01     2013-04-01     ...
        2013-03-01     2013-04-01     ...

    Could be a nice way to make distributed transactions.

  - Move 'effective date' to the postings in my input file, using the dated
    postings feature.


  - Another idea would be to make @pad able to pad for a percentage of the
    total, so that we're able to use @pad instead of "distribution of expenses"
    entries.


** Metadata

  - If you add tags with values, you could define some special tags, like
    'document', which could automatically try to find the corresponding
    document in the repository and insert a link to it in the web page. I
    already have a managed stash of document filenames... something like this:

      2014-05-20 * "Invoice from Autodesk"
        #document: 2014-05-20.autodesk.invoice200.pdf
        Income:US:Autodesk  -3475.20 USD
        Assets:US:Checking

    A document filename that does not get resolved could spit out a warning in
    order to keep the file tidy. This is a nice idea... perhaps nicer than just
    insert entries for documents, an actual link. Not sure if it would make that
    much of a difference though. Something to ponder.

    Create a plugin that will convert "doc:" metadata to a document file, that
    will search for a unique string name in all the filenames and associate the
    filename with this directive via a link or something.


  - One idea Ledger uses well is the ability to associate key-values meta-data
    to transaction objects, a-la-Common Lisp. See the --pivot feature. It seems
    a bit superfluous at the moment, but may be useful in order to provide the
    ability to implement custom aggregations eventually, instead of using the
    strings. Maybe the payee could be a special case of this, e.g payee="value"

    (From mailing-list):

      Take this example:

      2011-01-01 * Opening balance
          Assets:Cash                               25.00 GBP
          Equity:Opening balance                   -25.00 GBP

      2011-02-01 * Sell to customer AAA
          ; Customer: AAA
          ; Invoice: 101
          Assets:Receivables                        10.00 GBP
          Income:Sale                              -10.00 GBP

      2011-02-02 * Sell to customer BBB
          ; Customer: BBB
          ; Invoice: 102
          Assets:Receivables                        11.00 GBP
          Income:Sale                              -11.00 GBP

      2011-02-03 * Sell to customer AAA
          ; Customer: AAA
          ; Invoice: 103
          Assets:Receivables                        12.00 GBP
          Income:Sale                              -12.00 GBP

      2011-02-03 * Money received from customer AAA for invoice 101
          ; Customer: AAA
          ; Invoice: 101
          Assets:Cash                               10.00 GBP
          Assets:Receivables                       -10.00 GBP

      Now you can see how much each customer owes you:

      ledger -f d bal assets:receivables --pivot Customer
                 23.00 GBP  Customer
                 12.00 GBP    AAA:Assets:Receivables
                 11.00 GBP    BBB:Assets:Receivables
      --------------------
                 23.00 GBP

      And you can see which invoices haven't been paid yet:

      ledger -f d bal assets:receivables --pivot Invoice
                 23.00 GBP  Invoice
                 11.00 GBP    102:Assets:Receivables
                 12.00 GBP    103:Assets:Receivables
      --------------------
                 23.00 GBP



* Plugins
** Wash Sales

  - (script) Write a script to check whether an account's trades are subject to
    the wash sale rule (I need this for my personal stock plan):

      "An Internal Revenue Service (IRS) rule that prohibits a taxpayer from
    claiming a loss on the sale or trade of a security in a wash sale. The rule
    defines a wash sale as one that occurs when an individual sells or trades a
    security at a loss, and within 30 days before or after this sale, buys a
    “substantially identical” stock or security, or acquires a contract or
    option to do so. A wash sale also results if an individual sells a security,
    and the spouse or a company controlled by the individual buys a
    substantially equivalent security."

    The wash sales amount should be reported in an account, and should be
    calculated as a plugin.

** Strict Unused Pad Directives

  - The validation check that pushes an error on unused pad directives should
    be moved to a plugin, that should be optional. There is rationale for
    allowing to keep unused pad directives. Don't be so strict, Martin.


** Link Trades

  - Create a plugin that will link together all reducing transactions
    automatically. When a transaction reduces a position, both transactions
    should have a common unique link. This can all get done in a plugin!


** Capital Gain Without Cost

  - Implement the proposal for putting the capital gain in the cost as a plugin
    that transforms the relevant transactions, those tagged as such. This will
    require some loosening of the booking method in order to make it easier to
    disambiguate a sale, and some good debugging tools as well.

    You could automatically look for the right amounts by looking at the signs.
    I think you could automate a lot of it.


** Auto-Link Booking Transactions

  - Automatically create a link between transactions that book each other.
    I'm not sure how I'm going to implement that - perhaps in the lot matching,
    a hash to the original entry will be kept in the lot - but we should be
    able to update the links to all the transactions that book together.

    This will be a great debugging tool as well... a very powerful idea that
    can be implemented entirely in a plug-in.


** Unrealized Gain

  - Find a way to pass in a plug-specific option via the file.

  - Unrealized capital gains could be inserted automatically into special
    sub-accounts, based on the current price and the cost-basis of particular
    accounts. This could be inserted automatically! e.g.

        DATE check Assets:US:Ameritrade:AAPL       10 AAPL {200 USD}

        DATE price AAPL  210 USD

      Assets:US:Ameritrade:AAPL                    2000 USD
      Assets:US:Ameritrade:AAPL:Gains               100 USD

    The "Gains" subaccount could be inserted automatically if the price differs
    from the cost basis... this would be a clever way to represent this! We
    could even do this by inserting a transaction automatically with an
    offsetting account... actually this would be the RIGHT way to do this!

      We need an option to designate which subaccount leaf to create all
      the new transactions for:

        %option account_unrealized  "Unrealized"

        2013-05-23 A "Booking unrealized gains for AAPL"
          Assets:US:Ameritrade:AAPL:Unrealized              230.45 USD
          Income:Unrealized                                -230.45 USD

      By doing this, the reporting does not have anything to do... it can choose
      to report positions at cost or in held units, and whether the gains are
      included or not entirely depends on whether these transactions have been
      inserted in or not.


** Strict Average Cost Inventory Booking Checker

  - Build a plugin that will check that accounts with average cost inventory
    booking method only have such reductions in them:

    https://docs.google.com/document/d/1F8IJ_7fMHZ75XFPocMokLxVZczAhrBRBVN9uMhQFCZ4/edit#heading=h.m74dwkjzqojh

      "Another approach would be to not enforce these aggregations, but to provide a
      plugin that would check that for those accounts that are marked as using the
      average cost inventory booking method by default, that only such bookings
      actually take place."

   This is, of cource, to be implemented only after implementing support for
   the average cost inventory booking method.


** Tip Calculator

  - Write another example plugin that splits "Expenses:Restaurant" legs into
    two two postings: "Expenses:Restaurant x 83%" and "Expenses:Tips x 17%".


** Vacation Cap Date

  - Make an plugin that computes the precise date at which my vacation will cap
    (240 VACHR) base on an account.


** Budget

  - Implement a plugin with budget constraints, as an example.

  - Look at this syntax for an example of a recurring transaction specification:
    https://www.roaringpenguin.com/products/remind
    (Sumitted by user comment.)


** Auto-Remove, Auto-Pad

  - Add a auto-remove-unused part of the auto_accounts plugin,
    that automatically removes Open directives for unused accounts. This is
    useful for demos and such.

  - Write a plugin that automatically inserts a padding directive for accounts
    with no open directive and with a balance check.


** Strict Signs Checker

  - Write a plugin that enables a check that all postings' amounts are of the
    correctly allowed sign, e.g. Expenses should almost always be a positive
    amount, Income a negative one, Assets can be both, also Liabilities. If an
    amount is posted in the contra direction, this should trigger a warning,
    unless the transaction is flag with a particular character, or some special
    tag is present.


** FBAR

  - Automatically compute the maximum account values of foreign accounts for
    the FBAR filing.


** After-Tax Balance Sheet

  - Ha... I think you just gave me a fun idea!  I'll write a plugin in Beancount
    that automatically adds a "future tax expense" entry to offset pre-tax money
    for the balance sheet, e.g. if I have a 401k account with a value of say
    100,000 USD in it, it would automatically insert an entry at the latest day
    like this:

      2014-07-03 F "Taxes to be paid on distributions."
        Expenses:Taxes:Federal        27000 USD
        Expenses:Taxes:StateNY         8000 USD
        Liabilities:FutureTaxesOnDistirbutiosn  -35000 USD

    This would make the balance sheet reflect only post-tax money, and thus be more
    meaningful.
    If I want to see post-tax money, I'll just enable the plugin from a
    command-line option.
    I'd have to find some generic way to identify which accounts are pre-tax
    somehow.



** Payees as Subaccounts

  - Create a plugin that will define subaccounts for payees within accounts and
    modify all the transactions accordingly. This would be a great way to kick
    the tires on this idea without affecting the rest of the system.

      Expenses:Electricity:ConEdison
      Expenses:Phone:TMobile
      Expenses:Groceries:WholeFoodsMarket
      Expenses:Groceries:UnionMarket

  - Should we define some notion of the default level for aggregation, per
    account? For example, in Expenses:Electricity:ConEdison, the default level
    of aggregation should be Expenses:Electricity. If we define that, using
    subaccounts should not bother us much.


** Dashboard

  Add the following to the portfolio dashboard:
  - PnL since yesterday, one week ago, two weeks ago, one month ago, three months ago
  - Current portfolio breakdowns
  - Cash report
  - A listing of short-term lots vs. long-term lots
  - Schedule of lots to become long-term in the near future
  - Returns (computed correctly, over many periods)

  From email to fxt:

    I want to build an investment dashboard, that would contain:

    - List of holdings, with various rollups (see the different aggregations of
      holdings reports)
    - Rollups of holdings against various types (e.g., Stocks vs. Bonds)
    - P/L since the morning or for the last day, over the last week, last two
      weeks, last month, last quarter, last year.
    - Report of uninvested cash and the detail of where it is
    - A listing of short-term vs. long-term lots, and a schedule of which lots are
      going to switch from short-term to long-term in the near future (to avoid
      selecting those for sale)
    - Returns, as computed by my prototype of our ideas during the bicycle trip
    - Automatically refresh current prices if run intra-day

    This script would run every hour on a crontab and generate static HTML files
    that I could access from my phone to make investment decisions and monitor
    gains/losses during the day. I'm certain you would appreciate having such a
    thing too. I want to integrate the code I already have out of
    beancount/experiments and start moving all this stuff to the
    beancount.dashboard.* and add unit tests and make it work on the tutorial file.
    This should make it easy for others to use.



* Tools
** Emacs Support

  - Set the comment-syntax; currently it thinks it's '# '

  - In the new mode, we need to recreate a function that will mark a posting as
    valid (replace '!' by '*').


* Reports
** Warnings

  - You should have _some_ way to highlight accounts with either failing checks
    in them, or '!' on their postings or transactions in the balance sheet
    and/or trial balance.

  - Perhaps we want to produce a report of all transactions with a highlight on
    them.

** Balance Sheet

  - (web) We really need to reorder the accounts in a way that is more
    sensible... it's annoying to see the accounts I care about at the top of
    the page. Cash, Points, AU, should be at the bottom... I wonder if there's
    a nice heuristic. Last updated date? I think that would be good enough.

  - We need to figure out how to order the accounts on the balsheet; I want the
    most relevant near the top. Sorting accounts: compute a score made up of

    * nb. txns from the last 3 months
    * nb. checks from the last 3 months (weighted more heavily)
    * line-no of Open directive in the file.
    * last updated date.

** Capital Statement

  - Implement the Capital Statement report

** Cash Flow Statement


** Statement of Retained Earnings

  - This is possible; search online for examples, makes sense that we should
    have one, it's really, really simple to do.

** Account Linkage Report

  - Generate a Graphviz link of all the interaccount transactions that are
    larger than a certain amount.

    Generate a graph for the main kinds of account
    interchanges, by looking at the most significant transactions
    between the accounts. For example, ignore transactions which are
    too small in absolute value, or whose total is too small a portion
    of the total.

    Fun little project: Create a graphviz output from a Ledger, where
    transactions above a certain amount would generate a link between
    accounts. Note:  the threshold could be either for single
    transactions, or for aggregate amounts (absolute value).

** HTML Rendering

  - Rendering: When you collapse a parent account, its aggregate amount should
    render, and disappear when not collapsed.

  - Numbers should align to the right.

  - USD and CAD should be aggregated in their own columns for balance sheet and
    income statements. These should be specified from the command-line.

  - All entries should have collapsing a-la-JavaScript, along with
    collapse/reveal all buttons. All JS.

  - If the software is finally fast enough in Go, render RESTful on the fly for
    any date:

    * REST:  /balsheet/20121231/
    * REST:  /income/20121231/20131231/

    This way, you could have any year on the same run. No need to restart, even
    have a menu with all the years, and perhaps even some of the latest months.

  - It would be really nice to render the line numbers to the source in the HTML

  - (Performance) Implement buffered output for faster response using a separate
    thread and an iterator that yields from app.write when the data buffer is
    large enough.

  - Postings that have a "!" flag should have at least their
    background red.

  - You should more explicitly state the beginning and ending period
    on each statement pages (it is super important information).
    Just below the title.



** Excel Output

  - Find good ways to transfer data to an Excel spreadsheet. A link to download
    a file should be supported.


** Credits and Debits Rendering

  - Color the background of numbers with an inverted sign (e.g. payments in a
    liability account) differently! There should be modes to rendering balance
    sheets and income statements with inverted amounts, and it should all be
    done client-side. When amounts are rendered as credits/debits, color their
    background distinctly, so that it's obvious what kind of sign convention is
    in use.


** Links to Source

  - The new format code should keep and optionally render the source file/line
    of any transaction, and allow clicking to get to the source line in the
    rendering.

  - Maybe there should be a script that can take a report specification and
    output a list of emacs-compatible links to the entries, interspersed with
    the text format rendering! You could go "next-error" to go through the
    entries in time order, emacs taking you there one-by-one.

** Multi-Period Reports

  - One kind of report that would be GREAT is a single grid with all income accounts
    on the left with year by year on the horizontal. An overview of all the
    years. Same with month-by-month report.


** CSV Reports / Text Reports

 - Using an intermediate data structure, produce text and csv / xls reports,
   downloadable from the web front-end, or even generatable directly. All of
   this reporting infrastructure should be reusable, ideally.

  - A text rendering of the balance sheet / income statement would be
    _very_ useful for collaboration/communication with others. Add a link to
    download a text version of any report. This would be made easy if we only
    have a few distinct types of reports.

** Plots / Time-Series

  - Create a command to extract time series for any account, as a csv file. You
    could then easily use this for plotting!

  - Generate graphs of account amounts over time
  - Include average amounts, average delta amount

** List of Positions

  - Given a list of entries, you should be able to extract a list of positions
    at any point in time. Provide this as a simple function that can just be
    reused.

  - The list of positions should provide a way to check the purchase price of
    each position.

  - Positions should attempt to fetch current values using this:
    http://www.google.com/ig/api?stock=RGAGX


** Maximum Values Report

  - You should report a trial-balance -like listing of the minimum and maximum
    values of all the accounts.

** Event Reports

  - We should be able to count the days of each event type.

** Distribution of Expenses and Income

  - Add a pie chart to visualize the constitution of the Income Statement for
    Expenses and Income.

** Summary Reports

  - To create custom views, for example, weekly summaries, you could
    convert the ledger into another ledger, where entries would have
    been replaced by summary entries instead, and all the other
    functionalities would still work.

** Financial Ratio Analysis

  - Add these: http://www.csun.edu/~bjc20362/Controlling-2.pdf

** Budgeting / Goals

  - We could easily add features for budgeting, e.g. somehow set goals and then
    report on the difference between actual and the goal, and project in the
    future according to rate, e.g.:

       ;; Check that the total for this position between 2013-06-01 and 2013-12-31 < 800 USD
       2013-12-31 goal  Expenses:US:Restaurant  2013-06-01  < 800 USD

       ;; Check that the balance of this account on 2013-12-31 is >= 1000 USD
       2013-12-31 goal  Assets:Savings  >= 1000 USD


** Trades

  - You should be able to report on all booked trades during a period,
    especially with the new booking algorithm, this will be useful.
    Create a new report type for this.

* Web Interface
** Programmable View

  - GREAT IDEA! Have a web form that you can input a view filtering expression,
    e.g.  year:2014 component:Microsoft
    to have that year's transactions made with this component. Encode the
    results in a unique string that you can decode and create a corresponding
    view of the subset selected by the expression. You can then view any of the
    reports for that subset! This means we can then get rid of many of the root
    page's links automatically, yet still provide all the opportunities... this
    is the way to go, and would best mirror the command-line capabilities.

** Error reporting

  - We really need to list all the '!' entries somewhere; they should be
    annoying.

  - In the balance sheet or trial balance, mark accounts that have errors in
    red, or add a little red start next to them.

  - Implement basic error reporting page from the list of errors.

** Debits and Credits

  - The new balance sheets should be able to invert the numbers (and then they
    should get rendered differently). Basically, every number shown should be
    either in signed or cr/dr format. We should be able to switch between the
    two at render time. This should work across all number-rendering routines
    everywhere--do this centrally.

  - In the balance sheet and income statement, we need to render the amounts
    inverted (and in a slightly different style).

** Links

  - Serve links on: /link/LINK, this needs to be implemented; render a nice
    "link" href on the description somehow, use a fancy unicode char (no
    graphics).

  - (web) Render links to the right of descriptions, and the link href link
    should actually render a page of the related linked entries.

** Single-View Server

  - Idea: for condo & baking files into a zip file: allow serving only one
    ledger realization.

    * One option is to use the same base/root straing as for the web URL:

         http://localhost:8080/byyear/2013/...

      serve_one_ledger(getledger('byyear/2013'), port=8080)
      --realization='byyear/2013'

    This would serve only that realization, and not others. This way I could
    bake only this one in a zip file. This would be useful.

** Code Org

  - (web) Move table rendering functions into their own files, smaller files.

** Aesthetics

  - In the entries table HTML, highlight the relevant posting leg somehow, maybe
    use a '>>' marker, or make it bold. Something. (Bold is too much, use >>.)

  - Render "as of YYYY-MM-DD" under the title for Balance Sheet, and "from
    YYYY-MM-DD to YYYY-MM-DD" under the title for Income Statement


  - Answer to favicon.ico request.

  - Add an option to render the entries table upwards, not just downwards.

  - Use that beautiful new font (Roboto) from Tactile in the new rendering.
    Totally worth it. Use the nice Lucida-like font for numbers, like in
    TurboTax.


*** JavaScript / Client-Side Interaction

  - Render balance sheet/ income statement cells with two numbers for parent
    nodes, so that when you collapse a node, all the amounts of its children sum
    up automatically and display in its cell. You should have a consistent
    report regardless of whether nodes are collapsed or not. This will require
    some JavaScript effort.

  - Implemented a JavaScript cursor in JS. J, K up down. SPC = toggle.

  - In Journal view, pressing 'C' should toggle displaying the checks on and off.

** Trial Balance

  - We should have a nicer way to tell what accounts need to be updated.
    Highlight them red if they haven't been updated in more a month
    (configurable).
    Put the last updated date in the balance sheet or perhaps the trial balance
    page. Should be easy; we don't need a dedicated page for this.

  - Do we need a dedicated page for listing all documents? This page could
    include documents without a date, could be rendered as a tree-table, with
    the list of each document in the corresponding account. Maybe that's
    overkill. DK.

  - Shove more information in the Trial Balance page, info about errors, documents, etc.

** Multi-Year

  - A multi-year report is a global report.

** Source

  - The source page should take a special '?line=ddd' parameter that will
    scroll the page to the transaction at that line.

** Conversions

  - Render the Conversions amount at the bottom of the Conversions page...

* Export
** HTML Export as File

  - Test "bean-bake" with the v2, it doesn't appear to work.

** XML

  - Output to a structured XML format, some people are finding that useful to
    build other visualizations. In order to test this completely, do a
    round-trip test.  The code should live in beancount.parser, parallel to the
    existing code there.


** Ledger

  - Export the compatible subset to Ledger format, so you can compare the
    reports. This should be done from a tool called "bean-convert".


** Visualizations
*** TreeMaps

  - You just *have* to generate TreeMaps of the Expenses and Assets subtrees:
    http://bost.ocks.org/mike/treemap/


** Portfolio tracking softwares

  - You should be able to export to input files or APIs for websites that track
    portfolios for you, such as Google Finance and Yahoo and others. Use the
    list of holdings as input. This should perhaps just be another report name.

* Documentation
** Challenges

  - Document those below which I'm already able to do, and those which require
    new features to be able to be done, move them into a separate appendix,
    with explanations on how to do it.

**** Cash vs. Accrual Accounting

Of course a real accountant would just do this: (accrual based accounting)

2014-05-19 * "Booking tithe”
 Expenses:Tithe     300 USD
 Liabilities:Tithe     -300 USD

2014-05-20 * “Paying tithe”
  Liabilities:Tithe      300 USD
  Assets:Checking  -300 USD

But this records the expense on a different day than when you actually paid it.
That would be a problem if, for example, you live in the US and wanted to claim
a tax deduction for the tithe, in which case you must claim the deduction for
the year the tithe was actually paid (cash based accounting).

This is indeed the right solution to this! Accumulate a liability as you go,
and resolve it with real transactions later on.

This case keeps coming back again and again, of wanting to do accrual
accounting but wanting to do cash declarations. I think we need to have a long
and separate discussion about cash vs accrual accounting and for sure we can
come up with a creative solution that solves this problem.



**** Can I generate a nice year-on-year summary of income and expenses?

  - Including RSP contribs, like my bu spreadsheet that I crafted manually? Can
    I do that? That would be awesome!

**** Maximum Balance

  - Can I compute the maximum value of each account at the end of every year
    (for foreign assets decl.) This would be useful for FBAR / FATCA
    declarations.

**** Complete Return (IRR) on Condo

  - Challenge: Can I compute IRR return on my condo accurately?
    TODO: Add benefits received as an Income, as transactions.
    You should be able to compute the IRR of any Ledger!

**** Taxation Rate

  - Challenge: Can I automatically compute my taxation rate for every year?

**** List of Assets

  - Challenge: Can I obtain a list of my assets at any time?

**** Make a report of currency exposure

  - For a particular balance sheet, report the total currency exposure of the
    ledger. This should be a very simple report, probably in the form of a pie
    chart.  Maybe this pie chart should be located in the capital report
    (possibly makes sense).

**** Capital Gains

  - Capital gains should not count commissions nor on the buy nor on the
    sell side. How do we book them like this?  Can we count this somehow
    automatically? Misc accounts? Not sure.

**** Inflation Adjusted Balance Sheets and Charts

  - It would be AWESOME to look at a balance sheets from the past but
    inflation-adjusted for any date... Answer this question easily:

      "What was I making in 2010 in today's dollar terms?"

  - How would I produce an inflation adjusted version of some charts. Maybe all
    charts should have that option?

**** Statement of Assets (for Will)

  - In order to have someone else be able to take care of your business, you
    should be able to produce a list of the accounts open at the end of the
    period, with the account ids and balances. This should be printable and
    storable, for someone else to take care of your things in case you die.


**** Compare common costs using constant TMV

  - Look at average meal 10 years ago, average electricity, etc. things that
    should be equal, and correct for the time-value-of-money, compare prices
    today with prices then. Maybe come up with some kind of constant unit that
    I can convert everything to.

**** GIFI Reporting

  - You could write a script to automatically fill this form:
    http://www.cra-arc.gc.ca/E/pub/tg/rc4088/rc4088-12e.pdf

      "With Beancount, one thing that would be doable _outside_ of Beancount, as
    a separate script, is to associate a set of accounts to these GIFI codes and
    automatically generate the forms."


** Change List

- Implemented in Python 3, from scratch.

- Internal data structures are more functional, immutable, allowing you to more
  easily create scripts that use the in-memory data. Overall, the new code is
  way simpler and much easier to understand because of this. It's actually
  become dead simple.

- New, simplified, and more consistent (and rigid) syntax will make it possible
  to add more features in the future, and to have parsers in other languages too
  (e.g. Go).

- Booking trades with capital gain tracking should now work.

- The new parser is written in C, so it is much much faster, and future changes
  will be easier

- The new web server fixes annoying rendering issues.

  * Balance sheet amounts can now reported in terms of book values.
  * Debit accounts can now be rendered with positive numbers (color-coded).
  * The internal data structure changes are much more general, and allow, for
    instance, creating a balance sheet at any point in time. In particular, you
    can have a balance sheet at the beginning and end of an exercise.

- Some internal design flaws were fixed, like checks on filtered ledgers showing
  up from incorrect periods.

- Various outputs to text, csv, and xls are now supported for easier sharing.

- The input file is monitored by the server, and can be automatically reloaded.
  This makes it easier to just start the web server, then edit the file to
  update what you need.

- There is no need to specify a filter period anymore; the interface is able to
  realize any required periods, and the GUI provides access to most common
  cross-sections (all, by year, by tag, by payee, transactions with bookings,
  etc.). You should be able to just specify the GUI.

- Client-side javascript has been added for a neater, more compact rendering of
  journals.

- New scripts to extract a list of current positions at any time, and global
  summaries over many years or months.


** Presentation Material

  - Use impress.js to built a visualization of the DE method

  - Record a video, that's an easy way to explain how this works.

  - IDEA!!!  Use drawings a-la-ThinkBig or whatever it is. This will be the
    perfect medium for this. Mix it with video. Start writing a detailed script.

  - Begin with a USB key in hand. "On this 8 GB USB key, I have all of 8 years
    history of financial transactions in my life. Every single price paid that
    went recorded into an account it these.
** Padding documentation from email

  - Put this in the docs to explain "pad"

     > > Ok, restarted example, let's say you begin
     > > accounting in dec 2013, you'll have this:
     > >
     > >   2010-01-01 open
     > >   2010-01-01 pad
     > >   2013-12-04 balance
     > >   2013-12-08 * ...
     > >   2013-12-11 * ...
     > >   2013-12-17 * ...
     > >
     > > eventually, moving forward, you'll get to 2014:
     > >
     > >   2010-01-01 open
     > >   2010-01-01 pad
     > >   2013-12-04 balance
     > >   2013-12-08 * ...
     > >   2013-12-11 * ...
     > >   2013-12-17 * ...
     > >   2013-12-22 * ...
     > >   2013-12-29 * ...
     > >   2014-01-02 * ...
     > >   2014-12-04 balance
     > >   2014-12-06 * ...
     > >
     > > Allright, now you decide you like this, and you
     > > want to enter statements before you started.
     > > You find your paper statement for november, and
     > > fill in:
     > >
     > >   2010-01-01 open
     > >   2010-01-01 pad
     > >   ; here you insert
     > >   2013-11-04 balance
     > >   2013-11-08 * ...
     > >   2013-11-18 * ...
     > >   ...
     > >   ; this is what was there previously
     > >   2013-12-04 balance
     > >   2013-12-08 * ...
     > >   2013-12-11 * ...
     > >   2013-12-17 * ...
     > >   2013-12-22 * ...
     > >   2013-12-29 * ...
     > >   2014-01-02 * ...
     > >   2014-12-04 balance
     > >   2014-12-06 * ...
     > >
     > > Great. Now, notice how the balance for
     > > 2013-11-04 is probably different than that of
     > > 2013-12-04. If instead of a pad directive you
     > > had added a manual adjustment, you'd have to
     > > change it here. This is the beauty of the pad
     > > directive: it automatically does it for you.
     > >
     > > Now, let's keep going backward in time. You dig
     > > around your records, you find September's
     > > statement, but you cannot find the statement
     > > for October, maybe it's lost, or somewhere
     > > else. Fine! You insert a pad directive to
     > > account for those missing transactions:
     > >
     > >   2010-01-01 open
     > >   2010-01-01 pad
     > >
     > >   2013-09-04 balance
     > >   2013-09-05 * ...
     > >   ... september transactions
     > >   2013-09-30 * ...
     > >   2013-10-04 balance
     > >
     > >   ; padding for missing October statement,
     > > where is my statement?
     > >   2013-10-04 pad
     > >   2013-11-04 balance
     > >
     > >   ... november transactions
     > >   2013-11-08 * ...
     > >   2013-11-18 * ...
     > >   ...
     > >   2013-12-04 balance
     > >
     > >   2013-12-08 * ...
     > >   2013-12-11 * ...
     > >   2013-12-17 * ...
     > >   2013-12-22 * ...
     > >   2013-12-29 * ...
     > >   2014-01-02 * ...
     > >   2014-12-04 balance
     > >
     > >   2014-12-06 * ...
     > >
     > > This is the full example.

Improve this bit:

    >   But the detailed explanation cannot be found. There's only one phrase: „Think
    >   of the Equity account as something from the past that you had to give up in
    >   order to obtain the beginning snapshot of the Assets + Liabilities balance.“
    >
    > Great comment. I'll improve this.

 More user comments:

    >   After doing my research, I found about debits and credits, which in Beancount
    >   you represent with positive numbers and negative numbers respectively. I
    >   found that having a name for each group of accounts helps me to think of them
    >   at the same time, e.g. Liabilities+Equity+Income as part of a common thing,
    >   instead of having to research each of it independently.
    >   In the documentation you start speaking about numbers, then about signs, then
    >   about grouping the accounts. Maybe it's better to go top-down and start
    >   saying that there are two types of account (usually +, usually -) and then
    >   divide each group further.
    >
    > I will change that, thanks for the comment.

** Example

  (documentation)
  - Write a worked and detailed example of generating automated transactions in
    the Plugins document.<|MERGE_RESOLUTION|>--- conflicted
+++ resolved
@@ -415,10 +415,7 @@
   - Convert the amount renderer to use the display-context.
 
 
-<<<<<<< HEAD
   - Render with custom routine, not beancount.reports.table
-=======
->>>>>>> d260bb9c
 
     * Find a way to pipe into treeify
     * Deal with rendering on multiple lines, e.g., for inventories with multiple positions
@@ -1297,6 +1294,14 @@
   - Do we need to insert Open entries for the equity accounts described in
     options? I think we could safely plop that at the very beginning of the
     entries list in the parser.
+
+
+
+
+
+
+  - Along with the new inventory, you can make Holding -> Position. This makes
+    a lot of sense actually. Do do this!
 
 
 
@@ -2728,26 +2733,25 @@
 
   - When an error occurs, skip the lexer to the next empty line and recommence.
 
-<<<<<<< HEAD
     * Modify the lexer to emit EOF and add that in the grammar rules for empty_line.
 
 
 *** Write a New Lexer From Scratch
 
+  Reasons to write your own lexer manually:
+
   - Should support UTF-8 encoding.
 
   - Should support SCHEDULE entries for org-mode (see email discussion).
-=======
-** Lexer Rewrite
-
-  Reasons to write your own lexer manually:
->>>>>>> d260bb9c
+  - More flexible syntax (see "Is it possbile for beancount to ignore org-mode
+    SCHEDULED and DEADLINE?" thread).
+
+  - Better error reporting
 
   - (performance) Write your own lexer manually and compare performance with
     flex one. I think we can do a much better job at error reporting by writing
     our own, but I'm unsure how the performance compares.
 
-<<<<<<< HEAD
   - IMPORTANT LATENT ISSUE. You need to extend the lexer to parse A-Z for flags,
     not just PSTCU! This is important, as I just realized that it could prevent
     the correct parsing for entries in a round-trip, with postings produced with
@@ -2756,15 +2760,6 @@
 
     This manifests when adding a posting with letter 'M' right now. Replicate
     this, fix the problem.
-=======
-  - Support for UTF-8
-
-  - Better error reporting
-
-  - More flexible syntax (see "Is it possbile for beancount to ignore org-mode
-    SCHEDULED and DEADLINE?" thread).
-
->>>>>>> d260bb9c
 
 
 ** Make the Parser Reentrant
