-*- mode: org -*-
beancount: TODO
<<<<<<< HEAD
* Pushmeta

  - Rename the directives to setmeta & clearmeta. pushmeta & popmeta are misleading.


=======
* Event

  - Should we validate that the query is legit before we even run it? I think
    so. Compile after parsing.


* Booking

  ,--------------------------------------------------------------------------------
    Quandry: booking has to be moved from a validation-only stage, because the
    looser interpolation will allow algorithms to select the lots, which in turn
    decides which cost basis is used to balance the transaction. This is
    unfortunate, because it was nice to separate this stage entirely.

    At the same time, post-parsing transaction generation (e.g., by plugins) is
    allowed... which means that we need to be able to book _after_ parsing,
    after running the plugins.

    This implies that we need to support some sort of incomplete, intermediate
    state for postings.

    Balancing incomplete postings now also has to occur in a second stage, not
    at parsing time (balance_incomplete_postings()), at least _some_ of the
    time, because the interpolation _may_ depend on the automatic lot
    selection.

    This creates some interesting and difficult changes.
  `--------------------------------------------------------------------------------


  - Parsing will now always return incomplete entries, and all the tests have to
    be adapted to reflect this new fact.

    * Remove booking hacks everywhere; only the loader should perform booking.

    * Remove the beancount.ops.documents plugin, or perhaps make the loader
      operate in a raw mode, e.g. not running any plugins.

    egrep --include='*.py' -srn 'parse_(string|file)' /home/blais/p/beancount/src/python/beancount


  - Write test for beancount.parser.booking.

  - Merge beancount.core.interpolate into booking.
  - Merge beancount.ops.validation.validate_inventory_booking() into booking.

  - This causes a problem because a tag is parsed in '#9.95':
    10 AAPL {45.23#9.95 USD}

  - (Annoyance) Make interpolation.balance_incomplete_postings() return a new
    object and not work destructively. No reason not to.

  - (Annoyance) All functions that return an (entries, errors, options_map)
    triple really should return (entries, options_map, errors), in this order.

  - Create a b.c.data.transactions_only() function to this common type of
    filtering and grep/replace everywhere. This is just too common not to create
    a utility.


* Requirements for Shipping 2.0
>>>>>>> a906e279
* File Cleanup

  - Remove plugins from ops, remove algorithms from core:

      (Also remove "documents" option and move that as input to this plugin.)
      b.ops.documents       -> b.plugins.documents  (not sure if breaks)

      b.core.getters        -> b.ops.getters (does it add deps?)
      b.core.realization    -> b.ops.realization (does it add deps?)

  - Define a C extension module to implement D().
    This function should catch useless errors from the cdecimal library:
      Declined: [<class 'decimal.ConversionSyntax'>]
    and always provide the input string so we can debug WTF happened.


* Explicit Tolerance

  - Make the printer support explicit tolerance syntax. This is crucial for
    round-trip.

* Metadata and Experiment Flags Registry

  - Create a registry of all metadata fields being used in the system, with

    documentation for each, so that it does not end up becoming a mess.

  - Ditto for experiment flags. These should be documented in a single place as
    well. This is all easy.

    Also: Fail if the experiment flag is not a supported one.

  - Document experiments as well, and how to list the available ones
    (bean-doctor should be able to do this from the registry).


* Priorities
** Notes

  - Move out the price fetch to src/python/beanprice module, should be
    independent from LedgerHub and it should just work, remove script.

  - Complete documenting taxes (this is a great time for it)

  - Implement CSV output for bean-query (redstreet)

  - Implement queries on metadata fields (for portfolio analysis aggregations)
  - Implement the dashboard on the example file, take the code out of my
    private code stash and share.

  - Convert example file to use beancount.plugins.ira_contribs plugin.

  - Change name of IRAUSD to 401KUSD or USD401K

  - Complete double-entry introduction document & presentation

  - Fetch missing prices for my ledger file and recompute returns.
  - Returns calculation should spit out missing prices.
    Automate returns calculation.

  - Write a wash sales calculation code that can input from either a Beancount
    input file or a spreadsheet.

  - Limbo accounts: Start a document on handling limbo accounts, summarize all
    info from emails.

  - Complete text-statements to text for bean-report and ELI, complete with
    --date on those reports.

  - Export "net worth over time" project.

  (booking)
  - Change booking to always have lot-date and list trades automatically.
  - Report trades, all bookings should be findable after the fact using a link.
    This can be added without doing full booking.

  (query)
  - Implement implitict GROUP BY and BALANCES ... WHERE syntax
  - Implement output format options (esp. CSV for spreadsheets).

  (documentation)
  - Slide: 4 methods: bean-web, bean-report, bean-query, write script + plugin


** Establish Display Precision

  - Create a page in the web view that lists the various precision - by
    example - inferred in the global DisplayContext.

  - Make setting the precision from bean-example easier (provide a method to
    create that format and update without conversion on the DisplayContext
    itself).

  - In the DisplayContext, implement caching of the formatters created to
    increase speed, especially for printing a single entry repeatedly.

  - Implement reserved number of digits.

  - Add docstrings to DisplayContext.

  - Make the query_render routines use a DisplayContext object to compute their alignment.

  - In the EntryPrinter(), figure out the maximum width of accounts and set it up.
  - Add a "target num columns" instead of a "min_width_account" to the
    EntryPrinter and figure out the min_width_account automatically from it,
    depending on whether we've got render_weights on or not. Use hte longest
    possible number of integral digits required from the DisplayContext in
    order to make this tight.

  - Add an option for the DisplayContext to issue a warning if numbers are
    rendered through it that lose some precision.

  - Add "display_precision" input file option whereby the user can set the
    precision to be used by each currency.


** Misc

  - bean-doctor context does not render all digits... it should render all the
    numbers as represented in memory. Don't round those numbers.

  - Add a --auto-everything option to bean-check that automatically inserts a
    beancount.plugins.auto_accounts directive and more.

  - In the parser or in the validation, check that the price currency matches
    that of the cost currency, if both are specified!

       2011-01-25 * "Transfer of Assets, 3467.90 USD"
           * Assets:Investments:RothIRA:Vanguard:VTIVX  250.752 VTIVX {18.35 USD} @ 13.83 CAD
           * Assets:Investments:RothIRA:DodgeCox:DODGX  -30.892 DODGX {148.93 USD} @ 112.26 USD


  - Add a special PYTHONPATH for ledgerhub binaries, to override Beancount to
    its custom version.

  - The 'balances' report should also support a WHERE clause as a nice
    shorthand. I would use that all the time myself if I could.

  - Add a query_env function to output the root type of an account, e.g. 'Assets'.

  - Replace the portfolio script by a bean-query command that will use metadata
    on the commodities (!). This will simplify things a lot and be more
    flexible. These are really just aggregations of a different kind.

  - Create a function to identify whether a Position/Inventory is cash... use
    this to reproduce/replace the 'cash' report. Use the same rule from
    bean-report.


  - Complete converting price fetching script to use meta-data only and remove
    blais.prices. Also convert the example to declare commodities and the price
    fetching script should just work.



  - Fix the closing criterion for empty accounts.

      "I used to have it so that accounts closed before the beginning of the exercise
      (in the reports) would not appear. Accounts closed at the end of the period but
      with some activity within the period would appear (so you can click on them and
      see their journal). Opened accounts with a zero balance would, too. Closed
      before begin + no activity = no show."

        2000-01-10 open Assets:Continuing
        2000-01-10 open Assets:Empty
        2000-01-10 open Assets:Terminated

        2000-01-10 open Equity:Whatever

        2014-03-10 *
          Assets:Continuing       110 USD
          Assets:Terminated       120 USD
          Assets:Empty            130 USD
          Equity:Whatever

        2014-03-30 *
          Assets:Terminated      -120 USD
          Assets:Empty           -130 USD
          Equity:Whatever

        2014-05-15 close Assets:Terminated

        2015-01-10 *
          Assets:Continuing       110 USD
          Equity:Whatever


  - Review all the code that is an effective switch/case on directive types and
    add checks for unknown directives. Make sure Commodity is being handled
    correctly. Grep for isinstance. Add else clause everywhere none was, e.g.
    https://bitbucket.org/blais/beancount/src/0e3be569f32a80411df8396d42d5e5ac3487a68f/src/python/beancount/core/realization.py?at=default#cl-292


  - Make prices required to always be positive, including with @@, and err on
    negative amounts for prices. This will match Ledger semantics and will
    remove one degree of freedom that wasn't necessary.

  - Add the capability to issue warnings when the price database is queried for
    a specific date but the price point is too distant from the requested date.

      "One thing I want to do soon is to issue warnings when the price database is
      looked up and the price point is too far from the requested date, so that the
      user could go fill in the missing prices. I'd probably issue price entries with
      the approximated price (approximated with a distant date) and then feed that
      into another script that would fetch prices for those directives."

  - (easy) Don't render postings in the HTML interface by default. The detail
    can be made available via bean-query now, and users can click on /context
    link in order to get the full transaction detail. Journals should be
    summaries. Add an optional argument to turn it on/off, but it should be off
    by default.

  - (easy) Make b.w.web also 'app.options_map' instead of 'app.options'.

  - (easy) Make _all_ plugins accept a configuration parameter, unconditionally. The
    interface should be this regular.

  - Don't install all the _test.py files, make sure they're not installed, + add
    a lint check that ensures the non-test files are never importing any of othe
    test files.

  (web)
  - Make the web interface not render postings anymore by default.
  - Rename /context to /entry

  - USEFUL. Issue warnings if the price date is too far from the requested
    market value date. This will help with returns, a lot. You should likely do
    this in the price_map object, in the lookup function, maybe, so that all
    modules benefit from the feature. You could ideally provide a date and a
    tolerancen, and somehow issue warnings automatically.

  - Fix FIXME in beancount.projects.returns, from DClemente issues.

  - In balance/aggregate reports, render the balances for parent accounts too.

  - Make bean-web and bean-query use the DisplayContext object in order to
    render all their numbers. Users are noticing, this is annoying.


** Documentation / Ongoing

  - Write out the taxes section, you have all the details, no need to wait

  - Update the example file in order to include support for the commodities.

  - Make a single doc / single about the four tools that can be used to get
    information out of Beancount and make their sections short and link to a
    dedicated doc for each. The four-out structure of this document should be clear.


  - Start a doc on limbo accounts, including the email thread with mharris & redstreet0.


  - Write a script to automatically convert and upload the docs for the shell
    functions and what-not into a Google Docs that we can open with a web
    browser. Write a script to spit it out in a nice format and upload.

  - Document the @@ and {{}} syntaxes (see Matthew Harris email), especially as
    they replace to price.

  - As an aside, I see that the grammar supports @@ and {{}} syntaxes, but they
    don't appear to be documented in the language manual.

      Oh I hadn't noticed... I will document those, thank you for reporting this
      oversight.

  - In the comparison doc: describe how Beancount has asset types

  - Comparison w/ Ledger doc: "balance sheet and closing of year"

  - A nice new Health Care section is nearly complete... complete it with DEDUC
    and COPAY legs explanation. Write an accompanying plugin to insert the
    deductible tracking and what-not.

  - Write document on converting between implementations

  - Complete "How Inventories Work?"
  - Complete intro document on double-entry bookkeepingk."
  - Complete Design Doc

  - Change documentation script to try to download to ODT format and then batch
    format to ebook

  - You should have a dedicated section of your document that explains how market
    values are reported, that is, via the unrealized gains plugin. Also provide a
    market() function, to value holdings.

  - Finally bake a PDF of all GDocs documentation and add a link to it. Should
    be mobile-friendly.




  - Add README for example files
  - Implement example for documents
  - Implement example for import
  - Implement example for dashboard
  - Implement example for prices

  - Merge "Getting Started with Beancount" & "Tutorial & Example" into a single
    document. See comments from:
    https://docs.google.com/document/d/1w5wWVFuPe6H2Aeex8iqCL8YfAO6xNZgzmrnRNlvxJec/

  - Merge "A Comparison of Beancount, Ledger & HLedger" & "Beancount History &
    Credits" documents into one. See comments from:
    https://docs.google.com/document/d/1w5wWVFuPe6H2Aeex8iqCL8YfAO6xNZgzmrnRNlvxJec/

  - Move the "spreadsheet / mint / quicken / quickbooks / gnucash / sql"
    comparison bit out of the "Motivation" document into the "Comparison" document.
    See comments from:
    https://docs.google.com/document/d/1w5wWVFuPe6H2Aeex8iqCL8YfAO6xNZgzmrnRNlvxJec/

  - Make the four extraction methods clear, create a "part" for the four docs.



** Streamline Commands

  - I plan to remove bean-example and move that into a bean-doctor subcommand.

  - bean-sql is a bit of an experiment, I'm not sure we need it, but I want to
    keep the functionality.

  - Maybe bean-bake could be folded into bean-web.



* Commodities

  - Because of the way we currently deal with stock splits, allow a list of
    commodity names on the commodity directive, so you can do this:

      1998-01-01 commodity CRA,CRA1
        name: "Celera Corporation"
        asset-class: "Stock"
        ticker: "CRA"
        quote: USD



* Query Language
http://furius.ca/beancount/doc/proposal-query

  - Render to CSV as soon as possible, this makes it possible to export.

  - Add dot-syntax to be able to run inequalities against the balance, e.g.
    balance.number < 1000 USD, or parse amounts, units(balance) < 1000 USD.
    Some users have inferred that this would work, so it's probably intuitive
    to others too.

  - Create tests for all the realistic test cases
    Use cases:

     # FIXME: About balance reports, what is the recommended way to remove empty
     # balances? e.g. on a balance sheet when using the CLEAR option.

     # holdings --by currency:
     #   SELECT currency, sum(change)
     #   GROUP BY currency

     # holdings --by account
     #   SELECT account, sum(change)
     #   GROUP BY account

     # networth,equity:
     #   SELECT convert(sum(change), 'USD')
     #   SELECT convert(sum(change), 'CAD')

     # prices:
     #   SELECT date, currency, cost
     #   WHERE type = 'Price'

     # all_prices:
     #   PRINT
     #   WHERE type = 'Price'

     # check,validate:
     #   CHECK

     # errors:
     #   ERRORS

     # current_events,latest_events:
     #   SELECT date, location, narration
     #   WHERE type = 'Event'

     # events:
     #   SELECT location, narration
     #   WHERE type = 'Event'

     # activity,updated:
     #   SELECT account, LATEST(date)

     # stats-types:
     #   SELECT DISTINCT COUNT(type)
     #   SELECT COUNT(DISTINCT type) -- unsure

     # stats-directives:
     #   SELECT COUNT(id)

     # stats-entries:
     #   SELECT COUNT(id) WHERE type = 'Transaction'

     # stats-postings:
     #   SELECT COUNT(*)

     # SELECT
     #   root_account, AVG(balance)
     # FROM (
     #   SELECT
     #     MAXDEPTH(account, 2) as root_account
     #     MONTH(date) as month,
     #     SUM(change) as balance
     #   WHERE date > 2014-01-01
     #   GROUP BY root_account, month
     # )
     # GROUP BY root_account


     # Look at 401k
     # select account, sum(units(change)) where account ~ '2014.*401k' group by 1 order by 1;


     # FIXME: from mailing-list:
     # SELECT account, payee, sum(change)
     # WHERE account ~ "Payable" OR account ~ "Receivable" GROUP BY 1, 2;


     # FIXME: To render holdings at "average cost", e.g. when aggregating by account,
     # you could provide an "AVERAGE(Inventory)" function that merges an inventory's
     # lots in the same way that the holdings merge right now. THIS is how to replace
     # and remove all holdings support.



  - Use the display_context in the BQL rendering routines instead of using the
    display precision mode in the displayed numbers only.


  - This should fail (it doesn't):

       SELECT DISTINCT account  GROUP BY account, account_sortkey(account) ORDER BY 2;

    I think you need to apply the ORDER-BY separately, and be able to ORDER-BY
    aggregate values.


  - The OPEN ON and CLOSE ON syntaxes get on my nerves. I need something
    simpler, maybe even something simpler for "just this year". Maybe an
    auto-open at the first transaction that occurs after filtering, something
    like this:

       FROM  year = 2014  CLAMPED

    where CLAMPED means (open + close + clear) operations.


  - Add tests for all environment functions

  - Optional: Support a 'batch mode' format to process multiple statements at
    once, reading the input files only once (needs support for redirection of
    output to files).

  - Write a documentation for the query language.


  - In docs: explain four ways to "get data out": bean-web, bean-report,
    bean-query, write script.


  - Create a setvar for style (boxed, spaced, etc.)


  - Rename 'change' column to 'position', and support dotted attribute name
    syntax. It should map onto the Python syntax one-to-one.


  - Compute the special 'balance' row and produce journals with it.


  - Cache .format methods in renderers, they may be caching the formatting
    themselves. Time the difference, see if it matters, look at CPython
    implementation to find out.

  - The current number formatting code truncates numbers longer than the mode
    and should be rounding it. Make it round.

  - Another problem is that although the mode of the precision could be
    selected to be 2, if other currencies have a higher maximum, numbers with
    greater precision than that will render to more digits. This is not nice.

  - The insertion of unrealized value in this test query is the reason we have
    14 digits of precision; this is not right, the unrealized entries should be
    generated with less precision, should be quantized to the mode of the
    precisions in the input file itself:

       select account, sum(units(change)) from close on 2015-01-01   where account ~ 'ameritra'   group by 1 order by 1;


    Time to write test for this, for the mode rounding.


  - Convert the amount renderer to use the display-context.


  - Render with custom routine, not beancount.reports.table

    * Find a way to pipe into treeify
    * Deal with rendering on multiple lines, e.g., for inventories with multiple positions


  - Implement set variables for format and verbosity and display precision and what-not



  - Support matching on other than Transactions instances.

  - You could apply an early limit only if sorting is not requested, stopping
    after the limit number of rows.

  - Implement and support the ResultSetEnvironment for nested select quereis.
    (Actually allow evaluating the SQL against generic rows of datasets.)

  - New columns and functions:
    * Add date() function to create dates from a dateutil string
    * Support simple mathematical operations, +, - , /.
    * Implement set operations, "in" for sets
    * Implement globbing matches




  - Flatten should parse closer to distinct keyword, as in SELECT FLATTEN ...

  - Maybe add format keyword followed by the desired format instead of a set var
    (or add both)

  - Redirecting output should be done with > at the end of a statement

  - "types ..." : print the inferred types of a statement, the targets, or maybe
    that's just part of EXPLAIN? DESCRIBE? Describe prints all the columns and
    functions in each environments? Or is it HELP?

  - BALANCES should use and translate operating currencies to their own column,
    and it should just work automatically. It should pull the list of operating
    currencies and generate an appropriate list of SELECT targets.

  - Create an "AROUND(date, [numdays])" function that matches dates some number
    of days before or after. We should be able to use this to view transactions
    occurring near another transaction.

  - This causes an ugly error message:
    beancount> print from has_account ~ 'Rent';

  - That's weird, why didn't those get merged together, investigate:

     beancount> select cost_currency, sum(cost(change)) where account ~
     'assets.*inv' group by 1 ;
     ,-----+-----------------------------------.
     +-----+-----------------------------------+
     | CAD | XXXXX.XXXXXXX0000000000000000 CAD |
     |     | XXXXX.XXXXXXX0000000000000000 CAD |
     | USD |                                   |
     `-----+-----------------------------------'

    This is probably due to lot-dates not being rendered.

  - You need to support "COUNT(*)", it's too common. r.Count(r.Wildcard()).

  - The shell should have a method for rendering the context before and after a
    particular transcation, and that transaction as well, in the middle. This
    should replace the "bean-doctor context" command.

  - As a special feature, add an option to support automatic aggregations,
    either implicitly with a set-var, or with the inclusion and support of
    "GROUP BY *", or maybe "GROUP BY NATURAL" which is less misleading than
    "GROUP BY *". Or perhaps just "GROUP" with the "BY ..." bit being optional.
    I like that.

    Although MySQL treats it differently: "If you use a group function in a
    statement containing no GROUP BY clause, it is equivalent to grouping on all
    rows. For more information, see Section 12.17.3, “MySQL Handling of GROUP
    BY”."



  - For the precision, create some sort of context object that will provide
    the precision to render any number by, indexed by commodity. This should be
    accumulated during rendering and then used for rendering.

  - Provide an option to split apart the commodity and the cost commodity
    into their own columns. This generic object should be working for text, and
    then could be simply reused by the CSV routines.

  - Add EXPLODE keyword to parser in order to allow the breaking out of the
    various columns of an Inventory or Position. This design is a good balance of
    being explicit and succint at the same time. The term 'explode' explains well
    what is meant to happen.

       SELECT account, EXPLODE sum(change) ...

    will result in columns:

        account, change_number, change_currency, change_cost_number, change_cost_currency, change_lot_date, change_lot_label



  - Idea: support entry.<field> in the targets and where clauses. This would
    remove the need to have duplicated columns, would make the language simpler
    and more intuitive.


  - Idea: Another output data format for the reports/query language could be
    parseable Python format.



  - (query syntax) It *would* make sense to use full SQL for this, even if the
    aggregation method is an inventory.

      targets: units, cost, market, lots
      data-source: balances, journal, holdings
      restricts: ... all the conditions that match transactions, with = ...
      aggregations: by currency, by day, by month, by account (regexp), etc.
      other: filter display, pivot table (for by-month reports), max depth

    You would render these as a table.

  - Implement a "reload" command to avoid having to leave the shell after the
    file changes. Maybe we should even have an "autoreload" feature that just
    kicks in before a query, like the web interface.


  - Move bean-example to being just a doctor subcommand; we really don't need to
    make that a first-class thing.

  - Support constants for flags, e.g. flags.conversion is equivalent to 'C'.
    Add those to our existing unit tests.

  - Create test cases for all query_env, including evaluation. The list of tests
    is currently not exhaustive.


  - Operating currencies getting pulled out are necessary... maybe do this in
    the translation?

  - Support COUNT(), and COUNT(*), for this question on the ledger-cli list:
    https://groups.google.com/d/msg/ledger-cli/4d9ZYVLnCGQ/ZyAqwZE-TBoJ
    Try to reproduce this specific use case.


** V2

  - I think we can do prety well like this:

      SELECT ... FROM transactions|postings|balance|...
      WHERE ANY(...)
            ALL(...)

    I'm not sure where OPEN CLOSE and CLEAR all fit though.


* Standalone Tools

  - Build a function and command-line tool that can injest either a table of
    results or a CSV file and infer that an entire column is of numbers and
    pairs of numbers and can accordingly split the column into multiple columns
    and put the currency in the header so you can import that up to a
    spreadsheet.

  - Build an 'statement' tool that will render a treeified balance sheet in two
    columns! Limit it to use the beginning of a line, and hard-code to use the
    five known categories (optionally changeable). It's okay if the tool is a
    bit more limited than treeify. It should optionally do the treeification.
    It should also optionally sort the account names (or not).

    * Add a --title option to render at the top.

    (A two-column tool to convert one column into two columns (for text mode
    balance sheet and income statement). The equivalent UNIX tool does not
    exist. Select columns by regexp on prefix.

  - Build a simple 'colrneg' tool that just highlights numbers as green or red
    depending on if positive or negative.

  - 'csv-pivot': build this: a script that can accept a CSV file and render a
    CSV pivot table from it. The reason we need support is in order to carry out
    operations on columns of inventories. Maybe we should impleemnted some sort
    of swiss-knife tool that is able to parse inventories from columns and
    perform various operations on them, aggregations, etc. using Beancount's
    Inventory() class. This could be a powerful tool! Make it possible to parse
    and create Inventory objects from cells.

  - Perhaps should build a version of treeify for internal usage that works on
    HTML columns, off of HTML text. Or BETTER: just a stateful tool that can
    transform an account's name to indent it properly every time you feed it the
    full account name! This could be used by the routine that want to render
    columns as tree. Maybe 'treeify' should use that as well. That would make a
    lot of sense.


* Deal with Rounding
http://furius.ca/beancount/doc/propostal-rounding

  - Check Vanguard rounding... do they maintain a higher precision internally?

  - Implement experimental precision check suggested by Nathan Grigg
  - Implement Equity:Rounding accumulation suggested by Nathan Grigg

  - Remove b.c.amount.DISPLAY_QUANTIZE if possible.

  - Make (SMALL_EPSILON) balance tolerance user-configurable before release.

  - Infer precision from numbers like this:

      >>> d = Decimal('1.2300')
      >>> getcontext().power(10, -(len(str(d).split('.')[-1])+1)) * 5
      Decimal('0.00005')

  - Maybe provide a way to make thhis tolerance settable by commodity.
    (See thread w/ Nathan on the mailing-list)

  - Doc: https://groups.google.com/d/msg/ledger-cli/m-TgILbfrwA/YjkmOM3LHXIJ

  Alright, so here's what I propose:

  - I could add an option for the user to insert the name of a rounding account.
  - This option would be empty by default, and the current behaviour would not
    change.
  - However, if you set an account for it, all transactions with an inexact
    balance will receive the balance amount (and perhaps have a new leg inserted
    on them automatically).

  Would that be a reasonable compromise? With no account, you get 0.005 looseness
  (or whatever this becomes if inference is implemented). With an account, you get
  precise balances throughout, but no manual input is required.

  - Complete and merge sampled_quantization


* Inventory Booking Proposal
http://furius.ca/beancount/doc/proposal-inventory

  - Make a temporary hack to disable strict checks on a per-account basis. This
    will keep us going against average cost until the full inventory proposal
    is implemented.


      "The inventory booking proposal for average booking won't be implemented in
      the next few weeks... I'm tempted to think that maybe I should provide a way
      to disable the strict balance checks in the interim. This way we could enter
      the transactions without matching lots strictly... at least all the data
      would be present and the balance checks would work.  Would people think it's
      a good idea?  I would do this by extending the default value for the type of
      booking is intended to take place (as in the inventory proposal) and add a
      new value for it, i.e,. in addition to STRICT, FIFO, LIFO, AVERAGE,
      AVERAGE_ONLY, I would add NONE. I would use the proposed syntax extension for
      the Open directive, e.g.

      2014-08-84 open Assets:US:Vanguard:VIIPX    VIIPX    "NONE"

      This also means that you could setup all your accounts to remove all inventory
      booking, which results in a booking method similar to Ledger (no checks and no
      errors), by setting the default value for it, like this:

        option "booking_method" "NONE"

      This could appeal to those who would like less checks, like Ledger, or who are
      converting their Ledger ledgers to Beancount.

      Down the road, the inventory booking would use that and implement all methods,
      but for now, only the balance check would consult that value and disable the
      check if the default booking method is "NONE". I think I could easily hack that
      in in a few hours."



  - Implement the proposal


  - (design) New inventory booking:
    1. for each posting, classify by currency
    2. for each posting at cost, classify whether position augmentation or reduction
    3. For position reductions, match against inventory
    4. Within currency groups, process interpolation, including those in
       position augmentations

    It should be possible to do something like this for cost basis adjustments:
       Assets:Account         -10 MSFT {34 USD}
       Assets:Account          10 MSFT {USD}
       Income:PnL             400 USD

    (See doc on Smarter Elision for a better version of this)



  - Separate inventory booking to be implemented in a plugin. It should do
    three things:

    * Find matching lots and raise errors when not found

    * replace all partially specified lots to their fully specified versions
      (they matched lots). For augmenting lots, this means insert the date. For
      lot reductions, it means, find the matching lot and use that instead of
      the partially specified one.

    * Insert links on matching lots, so that trades can be identified a
      posteriori.

    This means, move beancount.ops.validation.validate_inventory_booking() to
    its own file and make it do the three steps above.



  (avg cost idea)

  - Docs for inventory booking: Add {* 634.23 USD} idea for average cost
    booking: there should be an optional amount, and the star just means "before
    and after". Add this to B docs.

  - PROBLEM: You need be able to provide the cost with both and addition and a
    reduction, e.g.
       -2 HOOL {* 650 USD} ;; Should be possible even if current avg cost if 600 USD
        2 HOOL {* 650 USD} ;; Means "add at this cost and then convert to avg
    cost"

    This is nice! The "*" now always means "after applying this operation,
    convert to avg cost.".



  - You should add tests to ensure that an Inventory() can never have positions
    created with a cost of the same cost_currency as the currency. This should
    be enforced in the Position object itself.

  - After it's done, merge back branch 'sanscost', and we should be able to
    make this work using the total cost value on the lots.



  - Implement a report of Trades booked in the list of filtered transactions!
    Trades should be automatically identified by the booking process, with
    its own namespace of links. Then allow producing suitable reports for trades.

  - (reports) Bring back the trades report into the mainline version, using
    inventory reductions.

  - (reports) We really do need to report on position reduction as TRADES. This
    is an important report to generate! This should be done separately from the
    improved inventory booking method.

    This report needs to include the long-term vs. short-term nature of those
    trades! The right way to do this is to run a separate plug-in that will
    add appropriate #long-term and #short-term tags or meta-data to those
    transactions, based on their booking dates..



  - Add the acquisition date to each lot, so that short/long-term can be
    calculated for the lot. The goal is to enable the automatic calculation and
    reporting of long vs. short capital gains.


* Removing Holdings

  - I think there's a way to simplify holdings: you can probably remove the
    "Holding" type and replace that with a Posting, which really, is much like a
    Holding, it has an account and a position, and a price.... That would
    normalize Holding quite a bit, even if it means we end up adding a few
    unused slots to Posting. I'm happy to do that! Simplify simplify simplify...
    always.

  - Along with the new inventory, you can make Holding -> Position. This makes
    a lot of sense actually. Do do this!

  (work on holdings)
  - Support output format "beancount" for holdings, use a single file instead of
    a holdings I/O file (merge holdings.csv + prices.beancount -> holdings.beancount)
    This would be much nicer.

  - Check holdings I/O by saving and reloading a list of holdings created from
    a set of entries (with sales, just to make sure).

  - In add_unrealized_gains(), convert to use our holdings aggregator.

  - Build a new category to portfolio to identify accountings holding
    "Uninvested Cash", which should be cash available to invest now.


* Sign Normalization

    - Allow sign normalization:

    * Add an option to the parser to allow signs to be entered with the "all
      positive" convention, and actually invert the signs right at the output
      of the parser.  Balance errors should be enhanced to emphasize which of
      the postings should be increased or decreased, based on the sign of the
      balance error and the type of each account.

    * For display, in the shell, provide a SIGN(account) function that allows
      the user to multiply the inventory by, or a NORM(inventory, account)
      function that would do that itself on the inventory.

    This whole thing should be a minor version. This would be a valuable feature
    IMO, allowing users to choose their favorite convention would be a plus.

  - Do support rendering options to invert the amounts of the minus accounts.
    This is an important feature.


* Transfer Accounts

  - Transfer accounts should be a priority. You need to be able to support a
    single transaction that gets amortized over time.



* Trading Accounts & Conversions

  - Write a document to explain how conversion entries work.

  - Idea for a plugin: Create a new plugin that automatically inserts legs for
    the "Trading Accounts" methods described here:
    http://wiki.gnucash.org/wiki/Trading_Accounts
    http://www.mscs.dal.ca/~selinger/accounting/tutorial.html
    http://www.mscs.dal.ca/~selinger/accounting/gnucash.html
    This should be implementable via a plugin.
    The resulting Conversions entry should be empty...

  - Make conversions report sum up to zero by adding a similar conversions
    entry as for the balance sheet.


* Performance

  - (validation/performance) Optimize the performance of validations and bring
    all the HARDCORE_VALIDATIONS in by default.

  - Maybe the builder should have a 'filename' state that only gets changed here
    and there instead of getting that fileloc argument passed in every time on
    every rule. Maybe we just always get the fileloc from the parser.c as in
    NUMBER. I think it might make the parser more efficient too... try it out,
    do timings, see how much it improves parsing performance.

  - See if you replace BUILD()'s PyObject_CallMethod to this how much faster it
    gets: "Note that if you only pass PyObject * args, PyObject_CallMethodObjArgs() is a
    faster alternative."
    https://docs.python.org/3/c-api/object.html


  - (performance) Profile the web pages, if account_link() is high, provide an
    explicit cache for each unique view. (We had to remove this when we
    simplified the function using build_url for adding tests.)

  - (performance) Implement the stable hashing function in C and reinstall the
    validate_hash test.

  - (performance) Implement inventories in C and reinstall the
    validate_check_balances test.

  - (performance) Don't pass in the FILE_LINE_ARGS on function calls, these
    should be part of the context of the parser, should be gettable only on
    demand.

  - Can I use Py_RETURN_NONE in order to incref and assign, in the lexer,
    instead of doing it in two steps?

  - Optimize the main update() routine that is called in display_context.





* Dashboard

  - Create new project doc: Computing portfolio returns using Beancount

  - Bring in all the generic functions from experiments/returns/returns.py into
    core beancount. Bring in returns as a plugin.

  (portfolio)
  - Move portfolio code our of experiments

  - Move 'portfolio' and other experiments to be its own library, under the
    main source tree, validated and all.

  - In holdings: create the concept of a "composition" which can be associated
    to any holding, based on the (account, currency, cost-currency), and which
    is a vector of proportions to be normalized and associated to the holding.
    You should then be able to compute the sum total of all compositions. This
    should be a generalized concept, with the following applications:

    * Liquidity (how easy is it to get money out of this account?)
    * Taxability (pre-tax, roth, after-tax, usually 0 or 100%)
    * Sector, industry exposures
    * Currency exposure
    * ...



* Plugins

  - Create a plugin that allows you to replace the date with some of the
    metadata fields, e.g. to create alternative date histories.

      "Note that if you _really_ badly wanted alternative history, you could you could
      easily enter alternative dates as metadata (Beancount will recognize and parse
      a datetime.date type as a value for metadata) and you coudl write _very_ simple
      plugin that converts all the transactions to use the alternative date where
      present in the metadata (or otherwise leave the date as is). You could even
      define yourself multiple different sets of alternative dates by using different
      metadata fields... you can go crazy if you like and create multiple versions of
      history that way. But that would be segregated to a plugin so I'm comfortable
      with it, do whatever you like in plugins, they're perfect for experimentation."

  - Create a verification plugin that verifies that the balance of an account
    does not go under some negative threshold below/above zero. This way you
    could check that account balances are of the expected size. (The plugin
    should accept transient negative balances within the day though, as those
    are order-dependent.)

  - Create a verification plugin that checks that there is a single currency in
    use per account. Check Open directives, also check actual usage.

  - Create a verification plugin that checks that all uses commodities have a
    corresponding commodity declaration. For those who like it airtight.

  - Put all verification plugins, including nounused and noduplicates under
    beancount.plugins.constraints.*.


  - Would it make sense for every plugin to provide a validation function? We
    could then move all the validation routines in their plugin file. I very
    much like this idea: it creates more isolation for routines and less
    dependencies. Open/Close, Balance checks, do seem to be able to fit in this
    category. Those functions should return only a single list of errors, no
    entries, and the calling function should perform a simple hash check to
    ensure that the mutable portion of the entries hasn't been modified by the
    user-provided validation functions.
    'beancount.ops.documents' could benefit from this split.

  - Idea for an additional check: a plugin that computes the weight using the "@
    price" value on a posting held-at-cost, checked against the rest of postings
    minus income (gains) accounts.

  - Idea: a plugin that autopads all initial balance assertions! Do it for
    demos, will be very useful for making demos easier, not having to be so
    strict.

  - Deal with wash sales... complete doc, call MSSB to figure out if/how they
    adjust the cost basis of a future stock vesting event.

  - Idea: Write two plugins...

    * One that check that all the postings with a particular flag on them
      balance to zero.

    * One that forks out all postings with a particular flag to a separate
      transaction.

    This is from an email thread with redstreet0 in Jan 2015:

    I said: "

       - Define yourself a special account under a common base, e.g. Equity:Extra:*
         for all those special accounts.
       - Write a plugin that will ensure that for all transactions that include at
         least one posting on an Equity:Extra account, the sum of all the weights of
         these postings is zero.
       - If you want to automatically fill in missing postings these accounts, you can
         also do that from a plugin.
       - Your plugin should be configurable with the root account you want to make
         special in that way, in this case "Equity:Extra". See other plugins for how
         to pass in a configuration.
       - You can optionally filter out all those Equity:Extra:* postings in the
         reports using the FROM syntax. Otherwise the detail of the Equity:Extra
         accounts in the balance sheet will be pretty harmless anyhow, but you could
         remove it.

       Note that instead of identifying these special postings using a known root
       account, you could instead trigger that capability by using posting flags.

       (Also, note that if all you care about is the balanced virtual accounts, that's
       entirely equivalent to a second transaction on the same date. I could be
       convinced to add that in, a special state for a subset of postings, as a
       "shadow transaction" whereby the parser splits the single transaction into two
       separate ones, perhaps adding a tag to the shadow one so that you can filter
       them out at will. That could be implemented as a plugin, BTW, separating
       postings that have a particular flag on them.)

    ". This could be used to simulate balanced virtual postings.

  - Generalize the scope of Document directives so that they don't just point to
    filenames, but can hold references to arbitrary document ids.
    * Rename the field from 'filename' to 'document'
    * Make the verification of that field against a filename option, enabled by
      a plugin.
    * Notify bw3443 about this.


* Basic Directives as Plugins

  I recently teased out that many of the basic functions can be implemented as
  individual stages of transformations on the list of directives. This started
  out as a way to add plugins by adding a custom transformation stage, but now
  I see that if I can make the parser able to consume generic syntax that might
  allow extensions, and to allow these plugins to specify new directive types
  for extensions, I might be able to shove a *lot* of the existing
  functionality into nice isolated plugin modules. Even functionality as basic
  as Balance checks.  I'm not going to to do this in the first release, but I
  want to set the stage for it.


* Fix Unrealized Gains

  - IMPORTANT: Unrealized gains for opened periods should show only gains since
    the openings. In other words, unrealized gains should be realized
    marked-to-market at the time of open.

  - Unrealized gain when rendering for closed years does not appear.
    Perhaps we should insert the unrealized gains during close operation.

    Idea: close realized gains along with close(), so that they don't show up for
    the latest year.

  - Unrealized gains should be modified so that they replace the book value of
    the positions that they adjust, and can be applied at multiple dates. Then,
    the realization should automatically occur both at the beginning and end of
    reporting periods.



* Inter-Account Booking
http://furius.ca/beancount/doc/proposal-inter

  - Idea: option to search a lot from any account, not just the current account,
    and cause an automatic lot transfer. Must match shares in the current
    account, but the lot with the corresponding cost could come from any
    account.

  - Create new proposal doc: Inter account transfer


* Better Errors & Errors as Directives

  - Enhance error reporting! Make all errors possibly hold on to a list of
    entries, not just one. Many, many errors will benefit from this.



  - The creation of exceptions should be made easier: each error class should
    inherit from a base class that is able to accept an optional list of
    entries, that would automatically render the fileloc of each of those
    entries, and that would use the fileloc of the first entry in order to
    render the location of the error. If no entries are specified, an OPTIONAL
    fileloc= parameter should be provided to specify where the error occurs.
    This will make creating errors a lot easier and nicer.

    As part of this, we should also somehow produce a list of all possible
    errors with a lavish description.



  - (architecture) Seriously consider merging entries and errors; errors are
    just a special type of entry, and they have dates, and they get rendered in
    journals. This could make a lot of sense.

  - Interesting idea: Maybe instead of returning errors, "errors" could simply
    become "Error" directives and be inserted into the flow, and picked up by
    the various rendering routines in different ways?!?  I love this. One less
    thing to return. Hmmm ponder it seriously.


  - Refine 'source' attribute on all directives: For .source, instead of '<...>'
    for the filename, we should use a scheme:..., like file://..., and
    plugin:beancount.... . This makes a lot more sense. The lineno still needs
    to be separate, we need that for sorting and prefer not to have it part of
    the string.


* Pertaining to Old Reports


* Include Directive

  - Support an include directive that is a URL, in order to fetch lists of
    prices updated remotely, or via crontab. This way the dashboard does not
    have to include code that fetches prices.


* Payees & Subaccounts

  - Idea: Allow sub-account names to include a special character, e.g., '#',
    (only one) that would indicate to the reporting facilities that, by default,
    the aggregation should be reported to the parent account. A "detail" or
    "verbose" switch could be used to trigger the detailing of subaccounts. For
    example,

       Expenses:Health:Medical:#Claims
       Expenses:Health:Medical:#PatientSavings
       Expenses:Health:Medical:#ClaimsPayments

    would be reported as

      Expenses:Health:Medical

    by default, but with the detailed switch, would be reported as

       Expenses:Health:Medical:Claims
       Expenses:Health:Medical:PatientSavings
       Expenses:Health:Medical:ClaimsPayments

    This could be used for various subaccounts actually. It's a nice way to
    guide reporting that does not complexify the semantics.


  - Idea: in the query language, provide a special Account:Payee field, in
    order to play with the notion of payee-as-subacccount often discussed.

    could also provide a clean_payee() function, that would attempt to clean
    the ugly payee names!



* Project: Auto-transfer Inference

  - IDEA: Using inference and a reasonable buffer amount, can I automatically
    figure out how much extra cash from checking can safely be transferred out
    for investing? i.e. sum up upcoming expenses (rent + cc) and expected
    salary payments, and calculate it automatically. Not obvious, but why not?



* Project: List Unverified Postings

  - Idea! Allow the selection or reporting of all the postings since their
    balance check in each account. These postings can be called "unverified"
    and it should be possible to report just those. Maybe we can restrict
    further to the list of those without a '*' flag, or maybe just those with a
    '!' flag. "Show me all that's unverified right now."


* Invariants

  - options['commodities'] is currently where the list of all commodities seen
    from the parser lives. The beancount.core.getters.get_commodities_map()
    routine uses this to automatically generate a full list of directives. An
    alternative would be to implement a plugin that enforces the generate of
    these post-parsing so that they are always guaranteed to live within the
    flow of entries. This would allow us to keep all the data in that list of
    entries and to avoid depending on the options to store that output.

    This should probably be combined with a similar step that similarly
    enforces all unopened accounts to have an Open directive as well.


* Pending Removals / Remove Deprecated Things

  - Remove the exp-legacy-fixed-tolerances experiment flag.

  - Remove support for legacy, PIPE, Not needed.

  - Remove negative number warning and __ setting


* Current / Misc / To Be Classified

  (This is a grab bag of ideas. When I have a new idea coming to me, I don't
  have time to think about where to put it, I just come here and jot it down.
  Every couple of months I clean this mess up and put it in the sections below.
  Please excuse the mess. Of course, I'll clean it up before every release.)


<<<<<<< HEAD
  - Use self.assertRegexpMatches() everywhere I could have.
=======
  - Reconcile all usage of account regexps to beancount.core.account.ACCOUNT_RE
    throughout the code  (grep --include='*.py'  -srn A-Z    ~/p/beancount/src/python/beancount).


  - What happens if you specify the same plugin twice, with different
    configuration strings?


  - Provide a way to save and easily render a query, from the input file. e.g.

      2015-09-23 query "cash" 'SELECT CONVERT(SUM(position), "USD") WHERE account ~ "Cash"'"

    Typing "cash" in the shell should run this query.

    Also, there should be an option to bean-query (or less likely, a dedicated
    command) to generate all the queries defined in an input file.


  - web: Don't render the transaction detail anymore; instead, the full context
    should come up in a tooltip that is computed on-demand. Rendering the basic
    table should not have to render all the detail upfront, that is always
    overkill.

  - Highlight (e.g., in the color red) the postings to accounts that are in
    contra value, e.g. a positive Income, or a negative Expenses posting.



  - query: Provide a column for the "other accounts" of a selected posting's
    transactions, so you can select that.



  - Great idea: Make the printer able to (1) output "incomplete" entries and (2)
    print out the entries in the order of (filename, line-no) in which they were
    parsed, to produce a file that is as close as possible to output. (bw3443
    asked for this in order to make modifications to his input and push that
    back out to a file, this could be useful.)


  - AWESOME IDEA: Write a script that, given an input file with various sets of
    transactions, will find sections with most similar transactions in a
    destination file (the main file) and automatically insert those transactions
    in the destination file in the right place and run a diff with it. This
    should be part of the import suite. Do this as a post-process to import!
    Maybe use org-mode or other separators as a way to segregate groups of
    transactions.


  - KeyboardInterrupts (if you press it) in the parser will cause errors:

      $ bean-report $L exportpf > /tmp/export.ofx
      blais.beancount:42041: KeyboardInterrupt:

    This is exceedinly rare but maybe worthwhile to catch regardless.


  - Write a script that, given my portfolio of ETFs, will compute the total
    exposure of AMZN (or any other stock) to the entire portfolio value.



  - Implement a DESCRIBE command to the SQL shell in order provide help on the
    available row commands. I think this would be a natural way to do this.


>>>>>>> a906e279


  - An easy way to remove the diff_amount exceptional field from Balance is to
    move it to metadata, and this would be consistent with the goal of plugins
    using metadata for their own goals: assertions of Balance can be see as a
    feature of the plugins.


  - Try creating a "Record" class to replace namedtuple using a class decorator
    and properties.




  - Try removing the 'tags' attribute of transactions by moving it to metadata
    fields and making sure tools are available to perform the same aggregations
    using bean-query and views using bean-web.


  - Make the Pad directive accept #tags and propagate those to the generated
    transactions:
    https://bitbucket.org/blais/beancount/issues/70/add-tag-to-the-pad-directive-and-propagate


  - bean-doctor context should accept a LINK, not just a line number from
    context.



  - Rename test_util.TestCase.assertLines() to assertEqualNoWS().



  - This query works:

      bean-query $L ' balances from flag = "!" '

    But this query fails:

      bean-query $L " balances from flag = '\!' "

    The second one needs to have the flag escaped because of bash shell
    expansion, but the problem is that the escaped backslash appears in the
    output. This is normal bash behavior, but the problem is that the user
    receives no notification of failure in this case. Beancount should detect
    that the string compared to a flag is not a single-character string and
    issue an appropriate error message for it.



  - Make the web application use the regexps defined in common in its paths
    instead of inline ad-hoc approximations. There was never any need to do
    that.


  - Test out removing the circular reference in Posting. This would make writing
    scripts a lot easier and I bet we should be able to make do with per-account
    lists of (Posting, Transaction). Create a tuple type for it, to make this
    explicit. I bet it wouldn't be very much work to make the conversion; try it.


  - A simple code cleanup: Since filtering Transactions out of a list of entries
    is so incredibly common, provide a simple helper in b.c.data to do this.
    filter_transactions() for example, and change all the code everywhere to use
    it.



  - Add a simple overview 'stats' report with output like this:

      Files these postings came from:
        ...

      Unique payees:            2681
      Unique accounts:           151

      Number of postings:       9026 (4.8 per day)
      Uncleared postings:        126

      Days since last post:     -206
      Posts in last 7 days:       30
      Posts in last 30 days:      52
      Posts seen this month:       8



  - Make booking the cost on the same currency as the instrument impossible:

       <account>      1212.023 USD {100.00 USD}

    Ditto w/ the price. This should only be done after allowing zero cost.



  - Compute pre-tax and post-tax net worth reports, based on a "tax" account
    metadata field and some reasonable assumptions.



  - Implement an optional feature that disables the merging of inventory lots
    for all lots except lots without cost. I believe that this won't make any
    difference to the complexity of selecting reducing lots but I want to test
    it out on my real file before committing to the idea. Removing merging of
    lots-at-cost would make the merging logic simpler and easier to understand.

    But what about something like this? Do we want multiple lots here?

       2005-12-29 * "Dividend on NB550"
         Assets:CA:RRSP:NB550            1.340 NB550 {18.2348 CAD}
         Assets:CA:RRSP:NB550           28.646 NB550 {18.2348 CAD}
         Income:CA:RRSP:Dividends




  - WILL report. Create a new type of report that produces a readable document
    with the entire list of accounts and descriptions and account numbers pulled
    from metadata. This document should be attacheable to a will, to describe
    all the accounts, institutions' phone numbers, account numbers, in a way
    that makes it possible for someone executing a will to easily understand
    that full nature of the assets and how to reach the relevant institutions to
    liquidate the assets.


  - Consider allowing a cost basis of zero. (See "Modelling stock options with
    Ledger" thread on ledger-cli).



  - Move the check for zero units ("Amount is zero" from the parser) to a
    plugin, and make this selectively removable.





  - Write the multi-year report and share on the list at
    https://groups.google.com/d/msg/ledger-cli/XNIK853ExNc/CWxSPa-5INMJ

  - Write a utility script that merges multiple reports with a leftmost column
    of account names into a single report with multiple columns.

       SELECT account, bal1, bal2 FROM
         (SELECT account, sum(cost(position)) as bal1
          FROM CLOSE ON 2014-01-01 CLEAR)
         JOIN
         (SELECT account, sum(cost(position)) as bal2
          FROM CLOSE ON 2015-01-01 CLEAR)
         ON account;


  - It would be useful to create a directive that checks that the balance
    of an account in a time interval is lesser or greater than some specific
    amount, e.g.

       Expenses:US:TY2014:SocSec      <= 7254 USD  ;; 6.2% of 117,000 USD
       Expenses:US:TY2015:SocSec      <= 7347 USD  ;; 6.2% of 118,500 USD


  - Implement a check that the sign of a @@ price is always the same as the
    number of units themselves.

  - Make it possible to assert the total cost basis of a particular commodity
    within an account (see Eric Weigle discussion on ledger-cli list).

  - When you will add cost basis to the balance assertions, make the padding
    directive also able to fill in with some cost basis. This would be useful
    for mharris (see discussion on Language Syntax document).

  - Implement a total balance assertion using the following syntax:

      YYYY-MM-DD balance
         account    amount
         account    amount
         account    amount
         account    amount

    The distinction is that it's on multiple lines. Maybe call it balance*.


  - Build library functions to dedent, parse and create single entries, and
    automatically reach up the stack frame into vars to replace. These should be
    used in the example generation scripts and should be as convenient as
    possible for a user to generate new data, because I get a feeling that
    we're going to do this a lot more in the future.



  - Create a plugin that automatically inserts a zero balance check right before
    a Close directive, for all currencies that appeared in that account.



  - Issue warnings when fetching prices with dates that are too far from the
    requested dates. We need to find a way to issue a global tolerance for this,
    that indicates to the user to fill in missing prices that are required to
    carry out particular reporting tasks.





  - Amount and Inventory and other basic classes: You could eventually support
    an implementation of __format__ which attempts to make sense of the
    different components, e.g., apply the format specifier to the number
    excluding the space required to render the currency.




  (query)
  - Journal rendering: add terminal colors (easy).




  - In bean-sql, render out the tags to their own table and create a 1:N join
    table for them. Also, flatten out lots and refer to unique lots so that
    trades can be easily identified by looking at all entries that relate to a
    particular lot.






  - (web) In the web interface, it would be nice to have a fancy overlay here,
    that automatically appears after parsing if there are errors and that
    automatically smoothly fades out.






  - (docs) Write a script to download and bake all my PDFs docs in a printable
    and mobile-friendly formats.
  - Eventually you want to clean up the locations of the example files. I think
    the basic.beancount and starterkit.beancount files aren't really that useful
    anymore, other than for automated testing.
    examples/tutorial/example.beancount should move away from the tutorial files.

  - (docs) I'd like the documentation links to open in "View" mode by default,
    YET still allowing the user to switch to "Suggestion" mode if they want to.




  - (docs) I'd like the documentation links to open in "View" mode by default,
    YET still allowing the user to switch to "Suggestion" mode if they want to.




  - balances report: support rendering the values not-at-cost for HTML reports too.



  (open directives)
  - An invariant that we would love to have is to ensure that after parsing, all
    accounts that are used in a list of entries should have a corresponding Open
    directive for them. This would mean a variant of the validation routine that
    automatically inserts missing directives. At the moment, when an Open
    directive is missing, processing code that assumes they are always present
    might fail. We cannot insert the missing directives in the validation code
    simply because validation code is not allowed to modify the list of
    entries. We could insert a "fixup" step after validation, that does these
    kinds of automatic recoveries. Ponder this for a while.

  - Do we need to insert Open entries for the equity accounts described in
    options? I think we could safely plop that at the very beginning of the
    entries list in the parser.






  - Along with the new inventory, you can make Holding -> Position. This makes
    a lot of sense actually. Do do this!



  - (documents) documents found in parent directories don't end up creating a
    directive because we skip them because we only restrict to accounts which
    have had an open declaration... this is probably not what we want, in order
    to maximize the number of documents captured by this. {fa96aa05361d}



  - Closing an account with a non-zero balance should trigger an error! Right
    now it does not. This is important.



  - (parser) Is it possible to specify no flag on a transaction?, e.g. just the date?

       2014-07-12
         ..

    Does this work? (It would be nice if it did. Make it so.)
    We should change the grammar so that the flag is part of the txn_fields.
    This is elegant: basically, instead of the flag taking the place of the
    transaction, the 'txn' keyword just becomes optional. That's it. DO THIS!



  - (web) All errors should be displayed in an overlay; proper error handling
    and display for the web interface is not optional. This needs to be done
    before shipping.



  - Figure out how to disable googleapis fonts when on a very slow connection.
    I'd like to enable the fonts, but if they cannot be fetched quickly, or
    cached, this should be disabled.



  - (parser) Add an option to the parser to not just ignore unparsed lines, more
    strict.



  - Beancount: Add a "lineno" format for journals that renders in "Emacs errors"
    compatible format, so we can easily jump in time throughout the input file
    instead of rendering a journal. Offer the option to list in reverse to.

  - (rendering) Journals should render in either order.



  - Use the same option on all tools for showing the timings, --verbose timings,
    maybe add it from the loader module.



  - Add an option for spacing in the revamped reports.



  - (pad) Review the possibility of padding units held at cost:

      "The reason it fails is that there must have been units of those commodities
      held at cost before the pad date, and it is an error to pad commodities at
      cost, because Beancount has no way to know what the cost basis of those
      commodities should be."



  - When an error occurs while parsing a directive/transaction, add the ability
    to let the parser skip until the next directive and ignore the parsed
    transaction because of the error. Maybe this should be an exception
    mechanism, or just storing a flag that gets reset when the directive is
    completed. Not sure. This would be a more elegant way to deal with some
    errors.



  - You can implement the sign check for positions held-at-cost only when there
    are other of that same commodity held at cost in the inventory in the
    opposite sign. This should allow holding short positions yet still retain
    the benefit of the check for data entry errors.

    It also removes what for most people will appear as a limitation from the
    docs (although with experience you would realize that it is not much of a
    limitation at atll).



  - There's a fundamental question about which date to be used for pricing
    entries. This really would depend on the view. If this is a period view, the
    date of the last entry is most appropriate. If it is any other kind of view,
    the latest price is best. All the reports should be adjusted for this.



  - Register (with filter) should have "print" mode that also includes
    file:lineno so that we can make Emacs "jump" between the transactions in
    the order they appear.



  - Idea: Add an option for triggering strict validation?

      option "processing" "strict" ; Plugins including the hardcore validation are run.

    Somehow making the hardcore validation into a plugin might be a good way to
    provide a strict mode.  Also, you could build a beancount.plugins.builtins
    module that defines the list of default plugins that gets run instead of
    having a list in the loader. This way the user could easily invoke it at
    any point in time.



  - (reports revamp) Write a generic test that simply enumerates all the
    reports and invokes them with their default values. This should extend
    automatically when new reports are created.


  - (trial balance) In order to zero out the trial balance perfectly, you could
    insert a conversion entry at the end of it, in the same way that I do for
    the balance sheet. There is no reason that this is any different; this
    should be done the same.



  - Build a 'events' report that will print out the current value of all events.

  - Create a new report type: "days" that counts the days of any event in the
    filtered log.



  - You need to create a unit test for @@ price conversions.

  - You need to unit-test for multiline notes... do they work as expected?



  - Document args of C functions in the same way as Python's, perhaps using the
    new Python3 syntax definition thingamajig (I forget the name, there's a PEP).



  - Fetch the CSV holdings of each Holding and compute the full list of stocks I
    own from these ETFs in dollar value. Sort by larger to smaller. Also compute
    the industry with that. You need to write Vanguard download (harder, need to
    scrape), and iShares download (easier, CSV).



  - Directive abstraction: Add directives should be able to enumerate they
    accounts. Maybe add a get_accounts() method to the base namedtuple or create
    a mixin. Remove getters.get_accounts() and getters.get_entry_accounts() if
    you have this, lots of code goes away, probably a good idea.

  - Try to run the tests using 'watchr', 'sniffer', 'autonose' or other such tool.



  - Look at Intuit's service for financial hub for financial data. Look for a
    developer account.

  - Do a presentation at meetup... Yodlee is in NY, might make sense.


  - New plugin: clean_payees, that processes the payee strings and cleans them
    up for display. How well can we do?

  - New plugin type: a kind of spreaded Pad directive, that creates multiple
    pads at regular intervals. This is to deal with smooth cash distributions or
    work meals assignment. You should be able to specify the frequency and
    have it automatically insert a number of entries to spread the expense
    evenly. 'evenpad', 'multipad', 'distribution'? This should most definitely
    be a plugin.

  - I think if you relax the assumptions about having open and close accounts,
    those could even be moved to a plugin. Without this 'open_close' plugin,
    accounts would just get auto-created and no error output if they weren't.
    With the plugin, we would have current strict behavior. This means that
    non-plugin code that requires the full set of accounts from a list of
    entries would not be able to rely anymore on the presence of open entries,
    and so would the validation.

  - Put all the Pad into a single file as a plugin, same with Open Close, and
    Balance. Maybe we can organize those codes to be all localized in single
    files, and for many of these features, they can be implemented in
    self-contained plugins with all their codes together! openclose.py, pad.py,
    balance.py, etc. I think even 'event' directives can become those. And maybe
    a good way to disambiguate between ops adn plugins is just this... maybe ops
    is non-plugins, e.g. prices, summarize, etc.

  - Make the plugins able to register types with the parser... this should
    allow the parser to call back on the plugins to create the appropriate
    types... this means true extensibility throughout! This is a fantastic
    idea... do this after v2 ship.  Maybe they get parsed as a special "Unknown"
    directive that accepts a grab-bag of strings and tags and accounts and
    amounts and they get replaced by the plugins; whatever Unknown trickles
    through would generate a warning in the errors.

  - Setting the filename on options_map might help in making document
    processing also as a plugin.




  (review types)
  - COOL! I can subclass the namedtuples!  Do this to make printing the
    postings and entries much easier.

      class Posting(_Posting):
          def __str__(self):
              return _Posting.__str__(self._replace(entry=None))

  - Also derive from namedtuple to provide a stable hash function instead of
    code in beancount.core.compare.




  - Prices: Write a script to output the timeline of required prices/rates in
    the database. Then use it to drive fetching a historical table of monthly or
    perhaps weekly exchange rates for USD/CAD, USD/AUD, EUR/USD since the
    beginning of my file. Make this script reusable.


  - Create an index page for all the possible reports, from the web page

  - plugin: Consider creating a plugin that would auto-create accounts not seen yet,
    for the purpose of making demos. Definitely must do.

  - parser: Make tags and payees "tagged strings", with their own data types.
    You can derive from str.

  - Rename "events" to "register"?  This makes a lot of sense.

  - Write doc about stages of life, "climbing the mountain."

  - Make the web application accept colons in URLs, and make the reports use
    them too, so that their names are the very same as those on the
    command-line.

  - Unrealized gains should not be added if the gain is zero.

  - In the 'print' report, add a comment at the end of each posting line with
    the balancing amount! This is an important debugging tool! Make this happen.

  - Make implicitly derived price directives generated by a transformation, as
    an explicit price directive.

  - (avg cost) To implement this, move all balancing to a stage after the
    parsing stage. Balancing the entries should be running right after parsing
    and will need to do a partial realization for the affected accounts only,
    for the postings with average cost. But in any case, all the balancing
    should move to a stage right after parsing and should not be an optional
    stage.

  - Remove legacy support for PIPE character in syntax, update cheatsheet.

  - For table rendering, move the actually formatting at rendering time. CSV
    files should have fractional values for percentages, txt and html should
    have % values.  I need to figure out a good solution for this.
    Maybe the thing to do is to move the field selection at rendering stage, or
    at least to have it at both.

  - Create special make target to run tests on my own large Ledger.
    This should bean-check, bean-roundtrip, bean-bake / scrape.

  - Hmmm... compare does not actually allow two identical entries in a file.
    Solve that, using a differentiator, such as the fileloc or file no, or
    something. Maybe while reading we should insert a version number in
    duplicate entries automatially? Not sure.

    Another solution would be to warn on duplicate entries!  Maybe we just
    don't allow these. It really wouldn't be much of a big deal. And this would
    be easy to implement as part of our load checks. They're more often than
    not errors.


  - Summarize Ledger's --limit --real --virtual --equity, etc. options.

  - Write a plugin to compute total tax/income


  - The balance sheet "close" problem - how do we specify closing at a
    particular point in time - can be solved by providing parameters to the
    report, e.g.

       balsheet:2014-01-01:2015-01-01
       income:2014-01-01:2015-01-01

    Of course, this needs conveniences. The period, if there is only a SINGLE
    ONE, should be interpreted as "from the beginning of this period to the
    ending of it (one over)". Otherwise, the meaning is the beginning of both.
    Here are other illustrative examples:

       balsheet  -> from BEGINNING OF TIME to NOW
       balsheet:2014  -> from 2014-01-01 to 2015-01-01  (most common)
       balsheet:2014-05  -> from 2014-05-01 to 2015-06-01
       balsheet:2014:2015-08  -> from 2014-01-01 to 2015-08-01

    The same goes for income.
    The nice thing is that I think we can now move the closing of entries
    within the report generation itself, instead of being at the top-level of
    the web app. This will be simpler and cleaner!



  (plugins)
    - Pad could be a plugin, definitely.

    - Balance checks could also be a plugin.

    - It should be possible to make the parser accept unknown directives that
      accept an arbitrary list of accounts and string parameters, like this:

        2014-06-01 unknown Assets:US:CreditCard "Something"




  (scripts)
  - bean-ledger: Write a script to convert to Ledger syntax. This should be
    easy!

      bean-convert -f FORMAT FILENAME

    * Convert to Ledger
    * Convert to HLedger
    * Convert to Penny

    Add an option to anonimify account names and perhaps some amounts as well.

  - bean-format or bean-align: Write a script to autoamtically align a region's
    transactions, or an entire file.

  - bean-query accounts: make a report that prints out just the chart of
    accounts using the list of parser entries, just the open entries,
    'bean-query accounts'

  - bean-query currency_dates: Write a script that will automatically fetch the
    dates I held various positions at cost for throughout the history and a list
    of weekly dates to fetch rates for. LedgerHub could use that to fetch all
    the prices it needs at reasonable intervals.





  - (code) Make Position into a namedtuple with hashing instead of just an
    object. See if we can remove its __hash__ method.

  - Also, look at all the objects in b.core.data, and see if you can override
    the hash function on them automatically in order to ignore the entry in
    postings, and the listness in entry.postings. It would be nice to be able
    to hash every directive type.

  - Does table.render_table support offsets for rendering regular tuples? It
    really should.


  - Check out bitbucket CGI interface w.r.t. linking to source code, is the
    newer hg better?  We should be able to link to specific lines in versions.

  - (idea) An interesting constraint would be to add an option not to allow any
    postings to any account that is not a leaf account.

  - (filter) Idea: For "virtual postings", you could mark certain tags to be
    excluded by default, to be included only explicitly. e.g. #virtual tag would
    have to be brought in by selecting it via "tag:virtual". Maybe a different
    prefix would be used to distinguish them, e.g. #virtual and %virtual,
    or #virtual and -#virtual; something like that.

  - (filter) Replace bean-holdings by "bean-query holdings", where "holdings"
    is just another type of report. All the reports from the view pages should
    be mirrored exactly in the command-line interface.

  - (high priority) Implement a debugging command in bean-doctor, that spits out
    the entries that were created from the input file, as it is being parsed.
    This should include auto-posting values, inserted price directives, and
    attached tags. This would be a powerful tool to help people debug problems
    with parsing, or not understanding its effects!




  - web: Don't render the full Inventory'es; instead, already render at cost and
    provide their full detail either by clicking on the transaction, which
    should render the full detail of an inventory (for debugging), or in a
    tooltip.

  - Write a script that will highlight some "payee vs tags vs subaccount"
    invariants:
    * Highlight payees that are always used with the same accounts
    * Same with tags

  - Write a script to align numbers... it has been too long and it's quite
    annoying indeed.

  - tree rendering: If a parent account has only a single subaccount and the
    parent account otherwise has no postings in its realization, render the
    account on a single line instead of two, e.g.

      Expenses                     Expenses
        Taxes                        Taxes
          US                           US
            TY2014                       TY2014
              State                        State:Company
                Company                    ...
              ...


  - Plan for integrating rendering and filtering between web/HTML and text
    versions:

    * Filtering: Should be done in a library used in common with the web server
      and a new tool, bean-query, which provides a command-line interface
      to trigger filter, e.g. filter by year, filter by tag, etc. The point is
      that the same code that does the filtering for views should be run from
      this command-line. The code that creates views perhaps should be moved to
      begin that library.

    * Rendering: The web reports, such as beacnount.web.journal,
      beancount.web.acctree, etc. should move to beancount.reports and have
      HTML and text versions of all these.

  - Implement --brief option on scripts.holdings, to be able to share, which
    renders only % holdings.

  - journal rendering: When multiple transactions occur in the same day, it
    may make sense not to render the balance amount until the last one. Test it
    out.


  - validation: We should check that entries created by plugins at some
    initialization point are pointing to the right parents (or maybe we should
    relax the need to set the parent and make that routine set it all at once:
    time this, it it's very small, do this on initialization and that makes it
    easier to write plugins for users and you can do away with entry_replace().)

  - bake: Make bake support curl if wget is not available. It should work with either,
    to relax dependencies.

  - Price entries should have an extra attribute to disambiguate between
    implicitly created prices, linking to the original transaction that created
    them, and explicitly created ones.

  - A table of price entries should be rendered under the price graph in the
    web interface.

  - Web interface: Instead of rendering inventories with the full contents in
    the journal, render the cost, and place the full inventory in a tooltip!

  - Here's how to improve booking against lots!

      "Dealing with average cost trading or cost basis readjustments (not implemented
      yet) involves joining together multiple lots and recreating new ones in a way
      that preserves the total cost in the inventory; with this data structure /
      model it's quite obvious how to implement them as basic operations on an
      inventory.

      I really like the simplicity of this and am wondering if we could make it even
      simpler.

      Automatic booking against an inventory, e.g. adding automatic FIFO or LIFO,
      would require having the date of each lot always inserted in the key of the
      inventory items (from the transaction, not from the lot-date field), along with
      special rules for selecting which lots a posting is allowed to modify,
      essentially ignoring the lot-date from the inventory if the posting does not
      specify it. This is partly why I'm considering making the "lot-date" compulsory
      and adding a "lot identifier" used to disambiguate booking against an inventory
      with multiple matching lots of the same cost with just differing dates, which
      would only be required if the posting constrains it to. One can imagine
      relaxing the matching rules between a posting and inventory further to allow
      one to just specify "-40 HOOL" above, without a cost, and if unambiguous, to
      allow it to just select the only lot that is available."

    Idea: Generalize lot-date to just a "lot" string. Doesn't have to be a date
    at all! It would also make the concept and usage intentions clearer I think.

  - Lot improvement: the lot specification on a reducing posting is only present
    to disambiguate which of the lots to reduce or match against. Maybe we
    should provide a different syntax when an expected reduction takes place,
    this would be allowed:

       (augment)
       2014-06-17 *
          Assets:US:Investing:HOOL    10 HOOL {523.45 USD / i-want-more}

       (reducing) All of the following should be allowed:
          Assets:US:Investing:HOOL    -7 HOOL ; possibly ambiguous
          Assets:US:Investing:HOOL    -7 HOOL [] ; possibly ambiguous
          Assets:US:Investing:HOOL    -7 HOOL [523.45 USD]
          Assets:US:Investing:HOOL    -7 HOOL [2014-06-17]
          Assets:US:Investing:HOOL    -7 HOOL [i-want-more]

    By enforcing a distinct syntax, the user is telling us that this leg is
    expected to reduce an existing position. This information is useful, in
    that it avoids possible mistakes. I like the explicitness of it.

    Sufficient debugging output should be provided from the "print" command to
    be able to identify which lot is being matched against and why. We need to
    provide more transparency into this.

  - FIFO or LIFO booking could be "enforced" simply by declaring the expected
    booking method of an account, and then issuing an error when explicit
    entries deviate from that method. This is an easy idea... would be very
    useful. The automatic method would only be used to resolve ambiguity! This
    is nice.

  - Implement a little plug-ins system that allows a user to insert a TAB in
    bean-web.

  - The Trial Balance page could be a good place to put all the accounts on the
    left and have two sets of columns: beginning of period -> end of period.

  - Implement a little plug-ins system that allows a user to insert a new tab in
    bean-web, with custom display.

  - In ledgerhub, use /usr/bin/strings as a last resort if all other PDF
    converters fail.

  - When we import, if a file was not detected, don't spit out an org text
    line. Still doesn't work.

  - In order to implement .txt output, you will need to decouple the web
    rendering and the generation of its included data. This will be
    great--ability to cut-and-paste any page into txt. format=txt, and we could
    still have the links clickable. Everything else would just be txt. A bit of
    a crazy idea, but it might work well and be simple. Maybe.

  - Bug: A transaction like this fails to parse; allow it:
      2014-02-22 * "Payee" |
        ..

  - Serving CSV files from the Documents page should not be via download, but
    rather rendered directly.

  - The documents web page should render by-month + date, and by-account + date.


  - DO implement output to text NOW for posting on the mailing list.

  - Add views for the last 5 days, one day only each day (for D.Clemente)

  - Add preliminary support for renaming root accounts, even if that means the
    option must come first in the file. Move the checks in the parser.

  - In rendering balance directives, don't render the amount in the "change"
    column; that is too confusing for some users, keep the change column for
    changes.


  - update activity: remove parent accounts with no child accounts.
  - update activity: this exhibits a bug in the table rendering, look for IVV,
    see TODO(blais) in acctree.py

  - Begin user documentation in earnest; we really need this soon.
  - Complete example file with income statement transactions.

  - URGENT - Provide some tooltip or help link from the main page to allow
    discoverability of what a "view" is.

  - URGENT - the level1/2 views are EmptyView's, you need to implement those!

  - Example files (suggestion from Daniel Clemente):

      > >   I think 2 files can be helpful:
      > >
      > >   1) A simple one, a „how to“ file with ~20 transactions, or better, from 1
      to 3 transactions for feature. To show the normal things like receiving a
      salary, getting money from ATM, wire transfer, pay the bills, … So that it does
      not scare people without experience in double accounting.
      > >   demo.beancount fits this place.
      > >
      > >   2) The big one (1 year, you said), to show off that beancount is powerful
      and is really used for long-term accounting. This one is the „inspirational“
      one, to make people say „I would like to do that!“.

  - beancount: GREAT IDEA: output a subset of transactions as a spreadsheet. You
    need to design a textual way to refer to a subset of transactions. Output in
    either directions, without currencies.


  - Create a 3rd-party dependencies building script for Mac OSX users (fxt).

  (Cost Basis)
  - Cost basis issue: How do I take into account the commissions and fees
    adjustment on the cost basis for a position?
  - How do I take into account Wash Sale Adjustments to the cost basis?

  - entries_table() really should be called postings_table().

  - You need to validate the account name options (empty, or no :, use regex to constrain).

  - Move utility functions from bean-prices to a reusable place.

  - Have another script that takes that as input and spits out current positions
    in the market on a web page; CGI script, should be served on Furius. Update
    via a Mercurial repo push.

  - Render tags

  - IMPORTANT FEATURE: Text/XLS exports

  - IMPORTANT FEATURE: Flip balances for rendering

  - IMPORTANT FEATURE: Implement Average Booking for Vanguard & RBC Adjustment,
    with associated tests and syntax in the parser.
    Update for inventory.py:

      def average(self):
          """Merge all lots of the same currency together at their average cost.

          Returns:
            A new instance of Inventory, with all the positions of each currency
            merged together at cost, bringing all these positions at average cost.
          """
          logging.warn('FIXME: continue here, this will be needed to report positions')
          # FIXME: This is ill-defined, the grouping must also take into account the cost currency.

          units_map = defaultdict(Decimal)
          costs_map = defaultdict(Decimal)
          for position in self.positions:
              lot = position.lot

              cost_currency = lot.cost.currency if lot.cost else None
              key = (lot.currency, cost_currency)
              units_map[key] += position.number
              costs_map[key] += position.get_cost().number

          inventory = Inventory()
          for lotcost_currencies, units in units_map.items():
              lot_currency, cost_currency = lotcost_currencies
              cost_number = costs_map[lotcost_currencies]
              inventory.add(Amount(units, lot_currency),
                            Amount(cost_number, cost_currency),
                            allow_negative=True)

          return inventory


  - Render the OFX / QBO files in a <pre> tag, or figure out why the mimetype
    is incorrect and they don't render properly. Right now the default
    rendering of the browser is insufficient.

  - (IDEA) Why aren't we using the price on the first leg of this transaction?
    This is an interesting variation on the meaning of the price: it could mean
    either (a) the price of the lot, or (b) the conversion price of the cost of
    the lot. This would enable the following:

        2013-07-22 * "Bought some US investment in a CAD account"
          Assets:Investment:HOOL           50 HOOL {700 USD} @ 1.01 USD   ;; 35350 CAD
          Assets:Investment:Cash          -35359.95 CAD
          Expenses:Commissions                 9.95 CAD


  - Remove the parsing of "CHECK" at some point, that was just there for
    compatibility.





  - More testing:

       # FIXME: Test a conversion of shares with lot-date, e.g.:
       #
       #   2000-01-18 * Buy CRA
       #     Assets:CA:RBC-Investing:Taxable-CAD:CRA           4 "CRA1" {232.00 USD / 2000-01-18}
       #     Assets:CA:RBC-Investing:Taxable-CAD               -1395.43 CAD @ 0.665027984206 USD  ; cost
       #
       #   2000-02-22 * CRA Stock Split 2:1
       #     Assets:CA:RBC-Investing:Taxable-CAD:CRA          -4 "CRA1" {232.00 USD / 2000-01-18}
       #     Assets:CA:RBC-Investing:Taxable-CAD:CRA           8 CRA {116.00 USD / 2000-01-18}


  - Add a validation check, that when closing and account, its balance is empty/zero.

  - Render a journal as a detailed expense report, for a set of accounts
    (e.g., Expenses:*) pulling out amounts in various columns based on other
    expressions (e.g. Assets:Cash:Caroline).




  - Idea around documents: A link between a transaction to a document can be
    created by associating a document's checksum as the link of the
    transaction. If Beancount could associate them - and it could, it has
    access to the document files and the corpus of transactions - the web
    interface could insert a special link between the two. Maybe we could do
    the same thing with the filename as well.

  - A better idea to do this would be to allow specifying an explicit document
    directive, and finding document directives from files that are already
    specified should not re-create them. This way you can specify both the
    document and a transaction and use a common link as a natural way to
    associate them, e.g.:

       2014-06-20 document Income:US:Employer:GSU "2014-06-20.employer.0000000.pdf" ^ee63c6fc7aa6

       2014-06-20 * "PAYROLL" | "Refund for fractional shares" ^ee63c6fc7aa6
         ...
         ...

  - Document finding from files should not create documents that have been
    explicitly specified in the ledger. Avoid duplication! This is an important
    fix to make, that will allow both to co-exist together.






  - Implement beancount.plugins.tag_pending as a general feature of links...
    this ought to be built-in by default, this is a great idea.


  - (prices) When attempting a conversion in holdings, if the rate isn't
    available directly, you should always attempt to value it indirectly via
    USD or EUR.


  - Allow short sales eventually. This should already work if all that you do is
    selectively suppress the validation check that verifies that a position at
    cost may not go negative. We could selectively suppress it by adding a flag
    to the open directive associated with an account, or maybe adding some
    special syntax in the cost specification that allows us to do this.







  - Create a new directive for balance that checks for the complete balance.
    Ideas for syntax:

      2014-06-20 balance      Assets:Some:Account    10 HOOL, 640.40 USD   FULL
      2014-06-20 balance      Assets:Some:Account    [10 HOOL, 640.40 USD]
      2014-06-20 balance      Assets:Some:Account    <10 HOOL, 640.40 USD>
      2014-06-20 balance*     Assets:Some:Account    10 HOOL, 640.40 USD
      2014-06-20 full_balance Assets:Some:Account    10 HOOL, 640.40 USD

    Maybe we should define a general syntax for input'ing an Inventory object,
    that could be read at parsing time.


  - Create a command in bean-doctor which lists all of the lots and their
    changes for a particular account. This is meant to be a debugging tool for
    booking algorithms. The rendering should be clear and detailed.




  - Implement a "fuzzing" input generator, that will output a very large input
    file with all possible kinds of combinations, to see where Beancount hits
    its limits and perhaps bring up some bugs from input I haven't thought of.
    This is easy and fruitful.


  - Replace gviz by some other library that does not require you to be online.








  - Add the acquisition date of each lot to each Holding, and it should be
    output at that date by print_holdings as well.



  - In order to relax the constraint that you may not add negative units at
    cost, we could only disallow under certain circumstances:

    * An account has received units in the opposite direction
    * If the posting cross the zero boundary. Maybe starting from zero in
      either direction could be fine.

  - Idea: You could add a further constraint property to an account name: that
    the amounts may never be allowed to balance to a particular sign. This
    could be useful to avoid data entry mistakes. You could even write a doc
    just focused on all features designed to avoid data entry mistakes.



  - Idea: Relax checks for negative values: from docs

      "PLEASE NOTE! In a future version of Beancount, we will relax this constraint
      somewhat. We will allow an account to hold a negative number of units of a
      commodity if and only if there are no other units of that commodity held in the
      account. Either that, or we will allow you to mark an account has having no
      such constraints at all."

  - You could make the narrations for padding and summarization transactions
    specifiable via options.

  - Silence BrokenPipeError errors from bottle using wsgiref. You could use
    CherryPy, which doesn't suffer from that, or just... fix it and silence
    them.




  - (sanity check for conversions) Insert a validation check when transferring
    amounts to the balance sheet that the implied rate of the conversion entries
    is within certain bounds of the price, for each pair of commodities (find a
    way). These bounds should be proportional to the variance of the price. This
    would just provide an extra amount of good fuzzy feeling, knowing for sure
    that my solution to the conversions problem is always meaningful and
    correct.





* Internal: Review Dependency Graph

  As I'm moving to a system with more plugins and less code in the core, and
  with the intermediate reports stage instead of just the web interface, it's
  becoming clearer where some files need to move.

  - Make various attempts to simplify depgraph, we want to ship with a really
    lean dependency graph.

  - ops & plugins should not depend on parser...

      * Move beancount.parser.options to beancount.core.options
      * Move beancount.parser.printer outside parser, ideally, or just factor the
        dependencies separately.

  - If you want to be consistent with the script names, rename
    beancount.reports to beancount.report. This way, bean-* matches a single
    package name. Just saying.

    Also, in the same vein, move beancount.scripts.query to
    beancount.scripts.query, either that or move the starter script for
    bean-web to beancount.scripts. One or the other. I prefer the former.

  - Emerge a principle for where the following files should separate, or merge
    the two modules:

      beancount.ops.*
      beancount.plugins.*

  - beancount.core.realization: Look at deps for beancount.core.realization and
    move it upstream where it makes sense, maybe ops.

  - beancount.core.getters: Should this move to ops as well? Check the
    dependency tree, see if it makes sense.



* Code Quality

  - Configure more pylint tests and make them pass. We're using a small subset
    at the moment.

  - Require Python 3.4 and introduce Enum's where relevant.

  - Install flake8, PyChecker, pep8 after pylint passes, run all of them.


* Core
** General

  - Make all imports outside of packages import from the package root, and have
    the package export those symbols explicitly.

** Inventory

  - Inventory: Implement a test for Inventory.get_amounts() with multiple lots of the same
    currency; they really should have been aggregated.


*** Book at Average Price

  - Inventory: Implement averaging of lots in order to report positions nicely.


*** Making adjustments of capital

  - Figure out how to make these kinds of adjustments:

      My name is Ian and I will help you with profit/loss and book value reporting.
      2013-04-19 RTC RR -- XSP -- ISHARES S&P 500 INDEX FUND (CAD-HEDGED) 2012 RETURN OF CAPITAL ADJUSTMENT TO BOOK COST $60.71
      2013-04-25 ADJ RR -- XSP -- ISHARES S&P 500 INDEX FUND (CAD-HEDGED) 2012 NOTIONAL DISTRIBUTION ADJUSTMENT TO BOOK VALUE $2,963.13
      Before you make accounting entries, it is a good idea to understand the underlying transactions.

      ETFs such as XSP, make distributions throughout the year, however they do not know the composition of the income distributed until
      after year end when the trust completes their tax return. When the income in the trust from dividends, capital gains, and income
      are not sufficient to account for all the distributions, the excess distribution is classified as 'return of capital'. Return of
      capital (ROC) is simply some of the capital you paid to buy the fund being returned to you. The ROC amounts are not taxable and
      you deduct them from your XSP book value. The XSP deduction for 2012 is C$60.71 and should be deducted from your book value in
      your April 2013 statement.

      Notional dividends result from the exchange traded fund (ETF) realizing capital gains and/or dividend income then reinvesting the
      gains/dividends in some other security(ies). No cash or reinvested units were distributed to investors but they still have to pay
      tax on the gains/dividends realized within the ETF. When a notional dividend is made, the dividend is included in income and the
      amount of the notional dividend is added to the book value of the underlying security. So you end up paying tax on the dividend up
      front and get a reduced capital gain or increased capital loss when you eventually sell the ETF.

      In your XSP example, if you held the ETF in a taxable account, the notional dividend would be fully taxable as C$2,963.13 income
      for your 2012 return. Your book value would increase by C$2,963.13.

      The book value of XSP for 4,100 units in your March 2013 statement was C$57,127.11. The return of capital reduces your book value
      and the notional dividend increases it so your book value at the end of April 2013 would be C$57,127.11 - C$60.71 (return of
      capital) + C$2,963.13 (notional dividend) = C$60,029.53.


*** Lots

  - Matching on Inventory Lots should be *loose*: try to match automatically
    against the most SPECIFIC lots.

         (AAPL, 18.45, nil) -> +1
         (AAPL, 17.93, nil) -> +1
         (AAPL, nil, nil)   -> -1    ... should choose any of the inventory

    Also, maybe the inventory's date should be filled in automatically by the
    parser... just an idea. Maybe date doesn't have to be allowed to be nil.


*** Original Idea Description for Integrating the Cost Basis in Beancount

  - Every account carries a cost basis.

  - You can have posting with or without a cost-basis.

  - If the posting has a cost-basis posting, the cost-basis is used to balance the
    transaction.

  - As you sum up the postings in the account, keep track of the full inventory as

      (commodity, cost) -> quantity

    As a special case, "cost" can be null. This is the case where there is no cost
    tracking for this commodity item. We maintain the full inventory of positions
    with a cost basis in the account; as a default case, the cost is null.

  - BALANCE CHECK: When balancing a transaction, if an amount has an associated
    cost basis, use the cost basis instead of the actual amount to balance.

  - INVENTORY CHECK: When a position is modified in the inverse direction,
    require a cost to book against. If no cost is specified, it just degrades to
    decrease from the bucket of commodities with a null cost (it all works out!)

  - ZERO CHECK: Insure that the quantity can never be negative for any bucket.

  - Optional extended check syntax: You could extend the @check syntax to include
    the cost, so that technically you could check that there are a specific number

  2013-03-01 * buy
    Assets:Checking        10 HOOL # 700 USD
    Assets:Investment     -7000 USD

  2013-03-15 * sell
    Assets:Checking       -10 HOOL # 700 USD @ 800 USD
    Income:RealizedPnL    -1000 USD
    Assets:Investment      8000 USD


  Syntax

  Test: Items of the same kind with and without cost basis
  Test: Multiple items of different types with a cost basis in the same account

** Realization

  - You need to convert some of TestRealization to TestCheck.

  - Whether an account shows up in a particular Ledger (realization) really only
    should depend on whether the account was open during the period (we now have
    account open/close dates... let's use them instead of a heuristic!).
    Create a routine to figure out if an account was open during a specific
    time period?

*** Average Price Booking

  - You now HAVE to implement average price tracking... not an option. Thanks
    to Vanguard #$(*#(*$.

** Prices

  - There should be a corresponding view/presentation for rendering information
    that we have about prices.

  - Build helpers tools for users to create their own scripts that will allow
    you to spit out a list of prices for the price DB.

  - Include directives will be necessary for update, because it will enable
    including the file of prices only. The prices should be in beancount
    language too, this should all be a single file format.

* Filtering
** Beancount reorg

  - Remove subaccounts for TMobile and employer once we have filtering working
    out nicely. Same with RedSquare electricity. Same with Employer subaccounts
    for taxes.

      Payees are just like tags!


** Views

  - Replace all views by filtering queries... the root page should still have
    convenient links to various preset views, like the last five years, but
    these links should be implemented using the filtering query feature!
    Maybe it's worth allowing the user to specify common queries in the options
    map, and provide links to them. Do this, and try removing some of my
    subaccounts to simplify the accounts-trees somewhat.

  - The root page should feature a prominent input form that allows the user to
    specify a query! This input needs live at the very root

  - (views) You should be able to filter to all transactions related to some
    account, e.g. Immigration

  - IMPORTANT! Try to let through some of the non-transaction entries in the
    view filtering. We obviously cannot let through balance entries, but
    documents yes, depending on the type of filtering. We should do our best to
    let all the entries carry through.

** Filtering dimensions (Old Notes)

  - By Country

    - You should be able to look at only accounts with a particular pattern (and
      their other legs), e.g. *:CA:*

    - You perhaps should flag all the transactions that have a particular unit
      (e.g. CAD)

  - By Account Prefix

    - Specify a single account, and automatically select all the other accounts
      which are linked by any transaction in this account; generate a balance
      sheet from this list of accounts. e.g. Expenses:Trading, Income:PnL,
      Assets:Trading.

  - By Amount Size

    - I'd love a way to filter down a journal by omitting all the small
      items and keeping just the larger ones, to get an automatic
      overview of the large amounts in a long series of transactions.
      All the small amounts could be lumped together under a special
      entry.

  - By Institution

  - By Country

  - By Tag

  - By Payee

    * You should be able to click on a payee to view its transactions.

  - By Date

    - You should be able to click on dates and see all postings around that date
      too, e.g. +/- 10 days. Another simple and useful filter.

  - By Event (defines a period)

    - "How much did I make during the period of this event", e.g. while I was
      working at CompanyX, while I was in school at UniversityY. This provides
      two dates, generate a view for them:

        /view/event

      This could sum up all the entries for all the internals where the event's
      value was the same.

  - By Currency/Cost-Currency

      You could then possibly compute the IRR around that commodity...


** Custom dimensions

  - From discussion:

       | (digression not about virtual postings but answers auxiliary questions about
       | them)
       |
       | Now this points to a more general idea that I've been pondering for a while:
       | these "accounts" can often be seen as a set of flat dimensions, the fact that
       | they have a hierarchy can get in the way. I tend to have accounts that look
       | like this:
       |
       |   TYPE:COUNTRY:INSTITUTION:ACCOUNT:SUBACCOUNT
       |
       | like this, for example:
       |
       |   Assets:US:HSBC:Checking
       |   Assets:CA:RBC:Savings
       |
       | For these four dimensions, I actually like having most accounts (Assets,
       | Liabilities and Income) specify them in this order. This does not always make
       | sense though, especially for expense accounts; for those you wouldn't really
       | want to have a COUNTRY dimension at the root. You want the general category
       | only, so I'll have, for example:
       |
       |   Expenses:Food:Restaurant
       |   Expenses:Food:Grocery
       |
       | but sometimes the dimensions get inverted too, like in my recent change about
       | how to track taxation:
       |
       |   Expenses:Taxes:US:TY2014:Employer:Federal
       |   Expenses:Taxes:US:TY2014:Employer:StateNY
       |   Expenses:Taxes:US:TY2014:Employer:CityNYC
       |   ...
       | Here the "institution" is your employer, and shows deeper in the hierarchy.
       | Finally, you often do want to have multiple types for the same or similar
       | accounts, for instance, to track gains and dividends income from a particular
       | investment account, you want a mirror of most of the dimensions except for the
       | assets bit:
       |
       |   Assets:US:ETrade:IRA -> Income:US:ETrade:IRA
       |
       | For instance:
       |
       |   Assets:US:ETrade:IRA:Cash
       |   Income:US:ETrade:IRA:Dividends
       |
       | You see what I'm getting at... these components really operate more like a
       | database table with values possibly NULL, e.g.,
       |
       |   type     country  institution  account   category
       |   -------- -------- ------------ --------- -----------
       |   Assets   US       HSBC         Checking  NULL
       |   Assets   CA       RBC          Savings   NULL
       |   Assets   US       ETrade       IRA       Cash
       |   Income   US       ETrade       IRA       Dividends
       |   Expenses NULL     NULL         Food      Restaurant
       |   Expenses NULL     NULL         Food      Grocery
       |
       | Having to order your account components in a hierarchy forces you to
       | decide how you want to report on them, a strict order of grouping from
       | top to bottom.
       | So I've been thinking about an experiment to rename all accounts according to
       | dimensions, where the ordering of the components would not matter. These two
       | would point to the same bucket, for example (changing the syntax slightly),
       |
       |   Expenses|Taxes|US|TY2014|Employer|Federal
       |   Expenses|US|Employer|Taxes|TY2014|StateNY
       |
       | You could then display reports (again, the usual reports, balance sheet,
       | income statement, journals) for "the subset of all transactions which has one
       | posting in an account in <set>" where <set> is defined by values on a list of
       | dimensions, a bit like a WHERE clause would do.
       |
       | Now, now, now... this would be a bit radical, now wouldn't it? Many of these
       | accounts do point to real accounts whose postings have to be booked exactly,
       | and I'm a bit worried about the looseness that this could introduce. One and
       | only one account name for a particular account is a nice property to have.
       |
       | So what can we do to select across many dimensions while still keeping
       | hierarchical account names?
       |
       | The first thing I did in Beancount is to create views for all unique account
       | component names. For example, if the following account exists:
       |
       |   Assets:US:ETrade:IRA
       |
       | You will see four "view" links at the root of the Beancount web page:
       |
       |   Assets
       |   US
       |   ETrade
       |   IRA
       |
       | Clicking on the link selects all the transactions with a posting with an
       | account where that component appears. (Views provide access to all the reports
       | filtered by a subset of transactions.) You can click your way to any journal
       | or report for that subset of transactions. This exists in HEAD today. You can
       | draw all the reports where a particular component appears, e.g., "Employer", as
       | in "Income:US:Employer:Salary" and "Expenses:Taxes:US:TY2014:Employer:Federal".
       |
       | But this does not define "dimensions." It would be nice to group values for
       | these components by what kind of thing they are, e.g., a bank, an instution, a
       | country, a tax year, etc, without regard for their location in the account
       | name. A further experiment will consist in the following:  again assuming
       | unique "account component names" (which is not much of a constraint to
       | require, BTW, at least not in my account names), allow the user to define
       | dimensions by declaring a list of component names that form this dimension.
       | Here's how this would look, with the previous examples (new syntax):
       |
       |   dimension employer  Microsoft,Autodesk,Apple
       |   dimension bank      HSBC,RBC,ETrade
       |   dimension country   US,CA,AU
       |   dimension taxyear   TY2014,TY2013,TY2012,TY2011,TY2010
       |   dimension type      Assets,Liabilities,Equity,Income,Expenses (implicit?)
       |
       | You could then say something like "show me trial balance for all transactions
       | with posting accounts where bank is not NULL group by bank" and you would
       | obtain mini-hierarchies for each group of accounts (by bank, across all other
       | dimensions).
       |
       | (With the state of my current system, I could probably code this as a
       | prototype in a single day.)
       |
       | Addtionally, accounts have currency constraints and a history of postings
       | which define a set o currencies used in them. More selection can be done with
       | this (e.g., show me all transactions with postings that credit/debit CAD
       | units).
       |
       | IMHO, all you're trying to do with these virtual accounts is aggregate with
       | one less dimension, you want to remove the real account and group by community
       | project. My claim is that there are ways to do that without giving up o the
       | elegant balancing rules of the DE system.

    In ealtion to this... these "dimensions", could they just become other
    dimensions in the filtering language?

      component:Microsoft

      employer:Microsoft
      bank:RBC
      country:US

    You can then break down by those, like a GROUP BY clause, and generate
    reports that have those as root accounts, or separate breakdowns.


** Tags used as dimensions

  - If you had tags as key-value pairs, those could be used as well:

      2014-05-21 * ...
        #employer:Microsoft

    Searching for:

      tag:employer=Microsoft

    This is another dimension in the same filtering language.


** Language
https://docs.google.com/document/d/1d88MkHqxiVdF8XSQBT1QQpOKEOt6OC1P9ZoF3u86DwI/

* Operations
** Validation

  - Write a dedicated routine to check the following invariant:

        # Handle sanity checks when the check is at the beginning of the day.
        check_is_at_beginning_of_day = parser.SORT_ORDER[Check] < 0
        ...
        if check_is_at_beginning_of_day:
            # Note: Check entries are assumed to have been sorted to be before any
            # other entries with the same date. This is supposed to be done by the
            # parser. Verify this invariant here.
            if isinstance(entry, (Check, Open)):
                assert entry.date > prev_date, (
                    "Invalid entry order: Check or Open directive before transaction.",
                    (entry, prev_entry))
            else:
                prev_entry = entry
                prev_date = entry.date

  -  Sanity check: Check that all postings of Transaction entries point to their
     actual parent.

  - (validation) In addition to the Check/Open before-constraint, check that
    the entries are always sorted. Add this sanity check.

  - The default validation should check the invariant that Open and Check
    directives come before any Transaction.

  - Validation: Everywhere we have a filter of entries to entries, we should be
    able to apply a check that the total balances before and the total balances
    after should have the very same value.

  - In validate.py: differentiate between the case of an entry appearing too
    early before an Open directive, and an entry appearing for an account that
    simply just doesn't exist.

  - Auto-detect and warn on likely duplicate transactions within the file.

** Conversions

  - TODO: Try it out in Ledger, see how they deal with it.

  - Make the conversions entry use a price of zero, to maintain the invariants
    for sanity checks, something like this:

       YYYY-MM-DD * "Annul conversions at end of period"
         Equity:Conversions        -56383 CAD @ 0 CONV
         Equity:Conversions        +67000 USD @ 0 CONV


** Open/Close

  - You must issue an error if you close an account that's got a non-zero
    balance!

** Padding

  - Idea: Padding entries could be extended a tiny bit in order to
    automatically calculate the cash distribution entries, e.g., like this:

      2014-03-04 pad Asset:Cash  Expenses:Restaurant    60%
      2014-03-04 pad Asset:Cash  Expenses:Alcohol       40%

      2014-04-04 pad Asset:Cash  Expenses:Restaurant    70%
      2014-04-04 pad Asset:Cash  Expenses:Alcohol       30%

      2014-05-04 pad Asset:Cash  Expenses:Restaurant    70%
      2014-05-04 pad Asset:Cash  Expenses:Alcohol       30%

    This is a great idea, is in line with the general meaning of pad entries
    (implicit 100%) and would add a much desired feature.

  - Add tests for all the cases of realization padding.

** Locations

  - @location really should just convert into a generic event "location", just
    as address and school should; they're just events with forward fill...
    Serve this at:

       http://localhost:8080/20120101/20130101/events/location/days

  - Add a "reason" field for @location, and display as trips, with
    some sort of meaning to them. Ok, this contradicts the previous idea.



** Payee Elision / Auto-Account Leaf Name

  - About the discrepancy between the concept of "Payee" and a superfluous lead
    account, e.g. Internet:TimeWarner, which typically contains only
    transactions from that payee: maybe we can elide the account name if it
    contains only a single payee, or perhaps a warning may be issued? I don't
    know.

    Basically, it would be nice to be able to have multiple payees in the same
    category over time (e.g. Electricity, Internet) but to be able to separate
    them somehow, without having to put the payee into the name. This is a
    little fuzzy, and I'm not sure how to do it, because the imported payee
    names are often not very clear and often truncated as well.

      Have you ever thought that Payees often end up functioning like an extra
    subaccount? I've come to realize that for Payees that only ever touch a
    single account, the line is really fuzzy there. I've been entertaining the
    idea of automatically creating subaccounts for payees like that.



* Parser
** Errors

  - We need to gather errors in a single place and report them like the others;
    right now I'm catching them in sum_to_date() and writing using the logging
    module; but they really should be trickled up with the rest.

  - Syntax errors currently have no location... this is unacceptable. Write an
    automated test, check for all kinds of errors, in the lexer, in the parser,
    in the Python. (Just work with the line number, we don't really need
    character position.) Test everything with automated tests.

  - 'lineno' is incorrect, it points to the next entry, not the previous one,
    fix this bug! This is really annoying.

  - Set a correct filename in grammar.y

  - Errors from the parser and others should all be accumulated in one place,
    so that we do all the reporting at the very top level.

  - Don't raise error exceptions anywhere; log everything to an error
    handler/accumulator class instead, and skip to the next entry/declaration.
  - Propagate exception from Python(?)

  - Problematic transactions (!) should spit something of color on stdout, they
    should not be forgotten so easily.

  - When using @@ the signs should match; warn if they don't

  - Bug: Invalid account names should only be reported once.


** Lexer Work
*** Errors in Flex Lexer

  - (parser) Support enabling flex debugging in beancount.core._parser.parse(),
    using "yyset_debug(int bdebug)".

  - When an error occurs, skip the lexer to the next empty line and recommence.

    * Modify the lexer to emit EOF and add that in the grammar rules for empty_line.


*** Write a New Lexer From Scratch

  Reasons to write your own lexer manually:

  - Should support UTF-8 encoding.

  - Should support SCHEDULE entries for org-mode (see email discussion).
  - More flexible syntax (see "Is it possbile for beancount to ignore org-mode
    SCHEDULED and DEADLINE?" thread).

  - Better error reporting

  - (performance) Write your own lexer manually and compare performance with
    flex one. I think we can do a much better job at error reporting by writing
    our own, but I'm unsure how the performance compares.

  - IMPORTANT LATENT ISSUE. You need to extend the lexer to parse A-Z for flags,
    not just PSTCU! This is important, as I just realized that it could prevent
    the correct parsing for entries in a round-trip, with postings produced with
    unexpected flags. In fact, any character with whitespace on each side should
    parse as a flag. This is very important.

    This manifests when adding a posting with letter 'M' right now. Replicate
    this, fix the problem.


** Make the Parser Reentrant

  - Make the parser reentrant [2014-08-02]. This is _not_ a difficult task.

    * Follow this:
      http://www.lemoda.net/c/reentrant-parser/
      http://flex.sourceforge.net/manual/Extra-Data.html
      to remove all globals from my lexer and make it truly reentrant and free of globals.

    * You need to add unit tests that check the correctness of line numbers on
      parsed directives and errors.

    * You need to remove the get_yylineno and get_yyfilename accessors.

    * You need to make the parser reentrant, by add this directive to the grammar:

         %parse-param { PyObject* builder}

      You also need to redefine yyerror() accordingly. I've done it and it
      works, it's simple, it's a 20 minute change:
      http://www.gnu.org/software/bison/manual/html_node/Parser-Function.html

    * You also need to make the lexer reentrant:
      http://flex.sourceforge.net/manual/Reentrant-Overview.html#Reentrant-Overview

         %option reentrant

      (I haven't tried this yet.)

    * Most of the "real" work involved is in removing the globals for lineno and
      filename.

    * Make sure the performance does not degrade as a result of doing this.


** Options

  - FIXME: We need to parse the options using the same argparse parser....


** Syntax

  - You should support a payee with no description! This generates a parser
    error right now.

  - Allow '$' as currency symbol, don't translate to anything, it can just
    stand on its own as a unique kind of currency, it doesn't matter, no
    changes anywhere. Also add the Euro, GBP and yen symbols.

  - The syntax should support multiline strings naturally...

  - For Links vs. Tags: dont impose an order, parse as tags_or_links.
    Right now the order is tags_list and links_list.

  - You should accept commas in the input; simply ignore their value.

  - Add 1/rate syntax for prices (and anything... really, why not).
    Convert at parsing time.


*** Includes

  - With the new format... support includes, it makes a lot more sense to do
    that now! People want this too.

  - Idea: an include directive should have a "prefix" option, to add a prefix to
    all accounts from the included file.

*** Sensible Syntax for Lots

  - Consider making the lot syntax like this:

       -4 {HOOL @ 790.83 USD}

    instead of:

       -4 HOOL {790.83 USD}

    It's actually a lot more accurate to what's going on...

** Performance

  - Implement "D" in C, it's worth it. This should make a substantial difference.

  - Test using the empty case of list parsing to create the initial empty lists
    instead of the conditional in Parser.handle_list() and measure, to see if
    there is a significant difference in parsing performance.

  - Parser performance: try not calling back to builder for simple types that
    just return their value; measure the difference, it may be worth it, and we
    wouldn't lose much of flexibility, especially for the lexer types, which are
    aplenty.

  - Write the builder object in C... it won't change very much anymore, and
    that's probably simple enough.

  - Check the performance of D(). I suspect improving this routine
    could have a dramatic effect on performance.

** Documents

  - IDEA: Create a plugin that will convert "doc:" metadata to a document file,
    that will search for a unique string name in all the filenames and
    associate the filename with this directive via a link or something.

  - Write a proposal for implementing a transformation on a specific set of
    transactions, that supports capital gains with commission taken into
    account.

  - Can we automatically add a ^LINK to the document directive in order to
    associate a PDF with a document?!? -> For trade tickets. Maybe let the
    modules provide a import_link() function on the associated PDF files?
    (This is related to ^64647f10b2fd)

  - Adding the ability for links on document directives was also requested on
    the ledger-cli mailing list.

        On Sat, Apr 26, 2014 at 6:18 AM, Esben Stien <b0ef@esben-stien.name> wrote:

        "Craig Earls" <enderw88@gmail.com> writes:
         The first use in ledger-cli is to link each transaction to a document,
        which is pretty important in accounting;)

        Well no, not exactly. The thing you do in importing financial data is basically
        to funnel transactions from all of your statements from all your institutions
        in a single place in a single format with a single set of accounts, so that you
        can do reporting with a view of everything you have. Having support for a
        per-transaction link to a particular document is generally unnecessary--you can
        easily find the corresponding document by date if you need to.

        In order to associate a unique ID with a particular transaction, in Beancount
        you can use a "link" which is like a special kind of tag. I think Ledger has a
        similar feature, per-post ("tag"?). It looks like this in Beancount:

          2013-04-06 * "Invoice to Metropolis for job well done, waiting for payment."
          ^metropolis-invoice-103
             ...
             ...

        The "^...." bit is a link. You can have multiple links per transactions. The
        web interface can show you all transactions with the same link in a separate
        list (under the /link/.... URL).

        Separately, there is a "document" directive that allows you to associate a
        document with an account, e.g.

          2014-01-01 document  Expenses:Electricity
          "/path/to/filename/ConEdison-2013-12.pdf"

        Documents don't have to be declared that way explicitly: you can also tell
        Beancount about a root directory where it will find documents automatically and
        create the document entries for you. The files just have to be organized in a
        directory hierarchy mirrorring the account names exactly, and files must begin
        with "YYYY-MM-DD" to provide a date for the document. That's a simple
        convention. LedgerHub is able to move files that it recognizes to such a file
        hierarchy, so after you import the data, you file the files into e.g. a local
        git repo with all your statemetns, and your document entries show up in the
        registers. It's also a nice way to organize all your statements, so if you need
        to bring something up for e.g. a tax audit, you quickly know where to find it.

        Those two features are not related at the moment... but I think I'll add the
        ability to have links on document directives. That seems like an effective way
        one could associate a particular pdf document (given a declaration) with a list
        of transactions. You click on the link, see all the transactions + the
        document, and you can click on the document itself to see the detail. Seems
        like a legit idea.


  - Auto-doc from directories of files should ignore files already associated
    via an explicit documents directive; just ignore files with the same
    absolute name.

** Testing

  - Allow file objects to parse() and dump_lexer(). This should use fdopen() or
    whatever else to get this job done at the parser level.

  - You need to clean up the memory of the strings created; call free() on each
    string in the rules.

  - Add a unit test for pushtag/poptag errors.
  - Add unittests for tags, pushtag/poptag


** Dated Postings

  - In order to create multiple similar transactions at many dates in one
    syntax' entry, you could allow overriding the date on each posting, e.g.:

       2013-04-01 * Blah di bla
         2013-01-01  Grocery          10 USD
         2013-02-01  Grocery          10 USD
         2013-03-01  Grocery          10 USD
         Cash

    This would create three transactions, with these dates:

        date           aux-date
        2013-01-01     2013-04-01     10 / 3.33
        2013-02-01     2013-04-01     ...
        2013-03-01     2013-04-01     ...

    Could be a nice way to make distributed transactions.

  - Move 'effective date' to the postings in my input file, using the dated
    postings feature.


  - Another idea would be to make @pad able to pad for a percentage of the
    total, so that we're able to use @pad instead of "distribution of expenses"
    entries.


** Metadata

  - If you add tags with values, you could define some special tags, like
    'document', which could automatically try to find the corresponding
    document in the repository and insert a link to it in the web page. I
    already have a managed stash of document filenames... something like this:

      2014-05-20 * "Invoice from Autodesk"
        #document: 2014-05-20.autodesk.invoice200.pdf
        Income:US:Autodesk  -3475.20 USD
        Assets:US:Checking

    A document filename that does not get resolved could spit out a warning in
    order to keep the file tidy. This is a nice idea... perhaps nicer than just
    insert entries for documents, an actual link. Not sure if it would make that
    much of a difference though. Something to ponder.

    Create a plugin that will convert "doc:" metadata to a document file, that
    will search for a unique string name in all the filenames and associate the
    filename with this directive via a link or something.


  - One idea Ledger uses well is the ability to associate key-values meta-data
    to transaction objects, a-la-Common Lisp. See the --pivot feature. It seems
    a bit superfluous at the moment, but may be useful in order to provide the
    ability to implement custom aggregations eventually, instead of using the
    strings. Maybe the payee could be a special case of this, e.g payee="value"

    (From mailing-list):

      Take this example:

      2011-01-01 * Opening balance
          Assets:Cash                               25.00 GBP
          Equity:Opening balance                   -25.00 GBP

      2011-02-01 * Sell to customer AAA
          ; Customer: AAA
          ; Invoice: 101
          Assets:Receivables                        10.00 GBP
          Income:Sale                              -10.00 GBP

      2011-02-02 * Sell to customer BBB
          ; Customer: BBB
          ; Invoice: 102
          Assets:Receivables                        11.00 GBP
          Income:Sale                              -11.00 GBP

      2011-02-03 * Sell to customer AAA
          ; Customer: AAA
          ; Invoice: 103
          Assets:Receivables                        12.00 GBP
          Income:Sale                              -12.00 GBP

      2011-02-03 * Money received from customer AAA for invoice 101
          ; Customer: AAA
          ; Invoice: 101
          Assets:Cash                               10.00 GBP
          Assets:Receivables                       -10.00 GBP

      Now you can see how much each customer owes you:

      ledger -f d bal assets:receivables --pivot Customer
                 23.00 GBP  Customer
                 12.00 GBP    AAA:Assets:Receivables
                 11.00 GBP    BBB:Assets:Receivables
      --------------------
                 23.00 GBP

      And you can see which invoices haven't been paid yet:

      ledger -f d bal assets:receivables --pivot Invoice
                 23.00 GBP  Invoice
                 11.00 GBP    102:Assets:Receivables
                 12.00 GBP    103:Assets:Receivables
      --------------------
                 23.00 GBP



* Plugins
** Stock Splits

  - Find a way to automatically create multiple currencies to account for stock
    splits. The user should not have to do this themselves:

      "One choice you have is whether you want to keep the same symbol pre and post
      split. If you keep the same symbol the price database will show a drop in
      price over time. If not, choose a new symbol for the post split period. So far
      in my own file I use the same symbol but I think eventually I'd like to find a
      way to differentiate them automatically and have a multiplier in the price
      database, because doing it manually is not nice. In any case both methods
      work."

    Perhaps a directive could be created to declare them that would
    automatically insert converting transactions, but that makes it difficult to
    deal with weird cases, like oddly unequal splits (e.g. Google A/C), or cases
    with spinoffs, as below. Perhaps the splitting transaction should be
    inserted automatically, but that the split directive would just create a new
    currency name, internally.

    A currency would then be referred to by a pair of (name, date), and that
    would resolve to a internal currency name.


  - (IDEA) In order to create suitable stock split entries that would look like
    this:

      2013-04-01 * "split 4:1"
        Assets:CA:ITrade:AAPL             -40 AAPL {{5483.09 USD}}
        Assets:CA:ITrade:AAPL             160 AAPL {{5483.09 USD}}

    You could easily add support for a directive that looks like this:

      2013-04-01 split Assets:CA:ITrade:AAPL  4:1  AAPL

    This would allow the user to do some processing specific to stock splits by
    processing the explicit stock split entries.


  - Include this in the user examples, + stock splits:

       2013-04-01 * "name change"

         Assets:CA:ITrade:AAPL             -40 AAPL {{5483.09 USD}}
         Assets:CA:ITrade:NEWAAPL             40 NEWAAPL {{5483.09 USD}}

       2013-04-01 * "spinoff"
         Assets:CA:ITrade:KRFT             -100 KRFT {{20000 USD}}
         Assets:CA:ITrade:KRFT              100 KRFT {{17000 USD}}
         Assets:CA:ITrade:FOO                20 FOO  {{ 3000 USD}}

** Wash Sales

  - (script) Write a script to check whether an account's trades are subject to
    the wash sale rule (I need this for my personal stock plan):

      "An Internal Revenue Service (IRS) rule that prohibits a taxpayer from
    claiming a loss on the sale or trade of a security in a wash sale. The rule
    defines a wash sale as one that occurs when an individual sells or trades a
    security at a loss, and within 30 days before or after this sale, buys a
    “substantially identical” stock or security, or acquires a contract or
    option to do so. A wash sale also results if an individual sells a security,
    and the spouse or a company controlled by the individual buys a
    substantially equivalent security."

    The wash sales amount should be reported in an account, and should be
    calculated as a plugin.

** Strict Unused Pad Directives

  - The validation check that pushes an error on unused pad directives should
    be moved to a plugin, that should be optional. There is rationale for
    allowing to keep unused pad directives. Don't be so strict, Martin.


** Link Trades

  - Create a plugin that will link together all reducing transactions
    automatically. When a transaction reduces a position, both transactions
    should have a common unique link. This can all get done in a plugin!


** Capital Gain Without Cost

  - Implement the proposal for putting the capital gain in the cost as a plugin
    that transforms the relevant transactions, those tagged as such. This will
    require some loosening of the booking method in order to make it easier to
    disambiguate a sale, and some good debugging tools as well.

    You could automatically look for the right amounts by looking at the signs.
    I think you could automate a lot of it.


** Auto-Link Booking Transactions

  - Automatically create a link between transactions that book each other.
    I'm not sure how I'm going to implement that - perhaps in the lot matching,
    a hash to the original entry will be kept in the lot - but we should be
    able to update the links to all the transactions that book together.

    This will be a great debugging tool as well... a very powerful idea that
    can be implemented entirely in a plug-in.


** Unrealized Gain

  - Find a way to pass in a plug-specific option via the file.

  - Unrealized capital gains could be inserted automatically into special
    sub-accounts, based on the current price and the cost-basis of particular
    accounts. This could be inserted automatically! e.g.

        DATE check Assets:US:Ameritrade:AAPL       10 AAPL {200 USD}

        DATE price AAPL  210 USD

      Assets:US:Ameritrade:AAPL                    2000 USD
      Assets:US:Ameritrade:AAPL:Gains               100 USD

    The "Gains" subaccount could be inserted automatically if the price differs
    from the cost basis... this would be a clever way to represent this! We
    could even do this by inserting a transaction automatically with an
    offsetting account... actually this would be the RIGHT way to do this!

      We need an option to designate which subaccount leaf to create all
      the new transactions for:

        %option account_unrealized  "Unrealized"

        2013-05-23 A "Booking unrealized gains for AAPL"
          Assets:US:Ameritrade:AAPL:Unrealized              230.45 USD
          Income:Unrealized                                -230.45 USD

      By doing this, the reporting does not have anything to do... it can choose
      to report positions at cost or in held units, and whether the gains are
      included or not entirely depends on whether these transactions have been
      inserted in or not.


** Strict Average Cost Inventory Booking Checker

  - Build a plugin that will check that accounts with average cost inventory
    booking method only have such reductions in them:

    https://docs.google.com/document/d/1F8IJ_7fMHZ75XFPocMokLxVZczAhrBRBVN9uMhQFCZ4/edit#heading=h.m74dwkjzqojh

      "Another approach would be to not enforce these aggregations, but to provide a
      plugin that would check that for those accounts that are marked as using the
      average cost inventory booking method by default, that only such bookings
      actually take place."

   This is, of cource, to be implemented only after implementing support for
   the average cost inventory booking method.


** Tip Calculator

  - Write another example plugin that splits "Expenses:Restaurant" legs into
    two two postings: "Expenses:Restaurant x 83%" and "Expenses:Tips x 17%".


** Vacation Cap Date

  - Make an plugin that computes the precise date at which my vacation will cap
    (240 VACHR) base on an account.


** Budget

  - Implement a plugin with budget constraints, as an example.

  - Look at this syntax for an example of a recurring transaction specification:
    https://www.roaringpenguin.com/products/remind
    (Sumitted by user comment.)


** Auto-Remove, Auto-Pad

  - Add a auto-remove-unused part of the auto_accounts plugin,
    that automatically removes Open directives for unused accounts. This is
    useful for demos and such.

  - Write a plugin that automatically inserts a padding directive for accounts
    with no open directive and with a balance check.


** Strict Signs Checker

  - Write a plugin that enables a check that all postings' amounts are of the
    correctly allowed sign, e.g. Expenses should almost always be a positive
    amount, Income a negative one, Assets can be both, also Liabilities. If an
    amount is posted in the contra direction, this should trigger a warning,
    unless the transaction is flag with a particular character, or some special
    tag is present.


** FBAR

  - Automatically compute the maximum account values of foreign accounts for
    the FBAR filing.


** After-Tax Balance Sheet

  - Ha... I think you just gave me a fun idea!  I'll write a plugin in Beancount
    that automatically adds a "future tax expense" entry to offset pre-tax money
    for the balance sheet, e.g. if I have a 401k account with a value of say
    100,000 USD in it, it would automatically insert an entry at the latest day
    like this:

      2014-07-03 F "Taxes to be paid on distributions."
        Expenses:Taxes:Federal        27000 USD
        Expenses:Taxes:StateNY         8000 USD
        Liabilities:FutureTaxesOnDistirbutiosn  -35000 USD

    This would make the balance sheet reflect only post-tax money, and thus be more
    meaningful.
    If I want to see post-tax money, I'll just enable the plugin from a
    command-line option.
    I'd have to find some generic way to identify which accounts are pre-tax
    somehow.



** Payees as Subaccounts

  - Create a plugin that will define subaccounts for payees within accounts and
    modify all the transactions accordingly. This would be a great way to kick
    the tires on this idea without affecting the rest of the system.

      Expenses:Electricity:ConEdison
      Expenses:Phone:TMobile
      Expenses:Groceries:WholeFoodsMarket
      Expenses:Groceries:UnionMarket

  - Should we define some notion of the default level for aggregation, per
    account? For example, in Expenses:Electricity:ConEdison, the default level
    of aggregation should be Expenses:Electricity. If we define that, using
    subaccounts should not bother us much.


** Dashboard

  Add the following to the portfolio dashboard:
  - PnL since yesterday, one week ago, two weeks ago, one month ago, three months ago
  - Current portfolio breakdowns
  - Cash report
  - A listing of short-term lots vs. long-term lots
  - Schedule of lots to become long-term in the near future
  - Returns (computed correctly, over many periods)

  From email to fxt:

    I want to build an investment dashboard, that would contain:

    - List of holdings, with various rollups (see the different aggregations of
      holdings reports)
    - Rollups of holdings against various types (e.g., Stocks vs. Bonds)
    - P/L since the morning or for the last day, over the last week, last two
      weeks, last month, last quarter, last year.
    - Report of uninvested cash and the detail of where it is
    - A listing of short-term vs. long-term lots, and a schedule of which lots are
      going to switch from short-term to long-term in the near future (to avoid
      selecting those for sale)
    - Returns, as computed by my prototype of our ideas during the bicycle trip
    - Automatically refresh current prices if run intra-day

    This script would run every hour on a crontab and generate static HTML files
    that I could access from my phone to make investment decisions and monitor
    gains/losses during the day. I'm certain you would appreciate having such a
    thing too. I want to integrate the code I already have out of
    beancount/experiments and start moving all this stuff to the
    beancount.dashboard.* and add unit tests and make it work on the tutorial file.
    This should make it easy for others to use.



* Tools
** Emacs Support

  - Idea: Implement another command like C-c x but that prints out all the
    linked transactions. Like context, print out balances from before & after,
    but also print out the combined changes to all the accounts in the linked
    transactions.

  - Idea: Implement movement commands that move the cursor to the previous/next
    linked transaction.

  - Set the comment-syntax; currently it thinks it's '# '

    Note: This is now present

  - In the new mode, we need to recreate a function that will mark a posting as
    valid (replace '!' by '*').


* Reports
** Warnings

  - You should have _some_ way to highlight accounts with either failing checks
    in them, or '!' on their postings or transactions in the balance sheet
    and/or trial balance.

  - Perhaps we want to produce a report of all transactions with a highlight on
    them.

** Balance Sheet

  - (web) We really need to reorder the accounts in a way that is more
    sensible... it's annoying to see the accounts I care about at the top of
    the page. Cash, Points, AU, should be at the bottom... I wonder if there's
    a nice heuristic. Last updated date? I think that would be good enough.

  - We need to figure out how to order the accounts on the balsheet; I want the
    most relevant near the top. Sorting accounts: compute a score made up of

    * nb. txns from the last 3 months
    * nb. checks from the last 3 months (weighted more heavily)
    * line-no of Open directive in the file.
    * last updated date.

** Capital Statement

  - Implement the Capital Statement report

** Cash Flow Statement


** Statement of Retained Earnings

  - This is possible; search online for examples, makes sense that we should
    have one, it's really, really simple to do.

** Account Linkage Report

  - Generate a Graphviz link of all the interaccount transactions that are
    larger than a certain amount.

    Generate a graph for the main kinds of account
    interchanges, by looking at the most significant transactions
    between the accounts. For example, ignore transactions which are
    too small in absolute value, or whose total is too small a portion
    of the total.

    Fun little project: Create a graphviz output from a Ledger, where
    transactions above a certain amount would generate a link between
    accounts. Note:  the threshold could be either for single
    transactions, or for aggregate amounts (absolute value).

** HTML Rendering

  - Rendering: When you collapse a parent account, its aggregate amount should
    render, and disappear when not collapsed.

  - Numbers should align to the right.

  - USD and CAD should be aggregated in their own columns for balance sheet and
    income statements. These should be specified from the command-line.

  - All entries should have collapsing a-la-JavaScript, along with
    collapse/reveal all buttons. All JS.

  - If the software is finally fast enough in Go, render RESTful on the fly for
    any date:

    * REST:  /balsheet/20121231/
    * REST:  /income/20121231/20131231/

    This way, you could have any year on the same run. No need to restart, even
    have a menu with all the years, and perhaps even some of the latest months.

  - It would be really nice to render the line numbers to the source in the HTML

  - (Performance) Implement buffered output for faster response using a separate
    thread and an iterator that yields from app.write when the data buffer is
    large enough.

  - Postings that have a "!" flag should have at least their
    background red.

  - You should more explicitly state the beginning and ending period
    on each statement pages (it is super important information).
    Just below the title.



** Excel Output

  - Find good ways to transfer data to an Excel spreadsheet. A link to download
    a file should be supported.


** Credits and Debits Rendering

  - Color the background of numbers with an inverted sign (e.g. payments in a
    liability account) differently! There should be modes to rendering balance
    sheets and income statements with inverted amounts, and it should all be
    done client-side. When amounts are rendered as credits/debits, color their
    background distinctly, so that it's obvious what kind of sign convention is
    in use.


** Links to Source

  - The new format code should keep and optionally render the source file/line
    of any transaction, and allow clicking to get to the source line in the
    rendering.

  - Maybe there should be a script that can take a report specification and
    output a list of emacs-compatible links to the entries, interspersed with
    the text format rendering! You could go "next-error" to go through the
    entries in time order, emacs taking you there one-by-one.

** Multi-Period Reports

  - One kind of report that would be GREAT is a single grid with all income accounts
    on the left with year by year on the horizontal. An overview of all the
    years. Same with month-by-month report.


** CSV Reports / Text Reports

 - Using an intermediate data structure, produce text and csv / xls reports,
   downloadable from the web front-end, or even generatable directly. All of
   this reporting infrastructure should be reusable, ideally.

  - A text rendering of the balance sheet / income statement would be
    _very_ useful for collaboration/communication with others. Add a link to
    download a text version of any report. This would be made easy if we only
    have a few distinct types of reports.

** Plots / Time-Series

  - Create a command to extract time series for any account, as a csv file. You
    could then easily use this for plotting!

  - Generate graphs of account amounts over time
  - Include average amounts, average delta amount

** List of Positions

  - Given a list of entries, you should be able to extract a list of positions
    at any point in time. Provide this as a simple function that can just be
    reused.

  - The list of positions should provide a way to check the purchase price of
    each position.

  - Positions should attempt to fetch current values using this:
    http://www.google.com/ig/api?stock=RGAGX


** Maximum Values Report

  - You should report a trial-balance -like listing of the minimum and maximum
    values of all the accounts.

** Event Reports

  - We should be able to count the days of each event type.

** Distribution of Expenses and Income

  - Add a pie chart to visualize the constitution of the Income Statement for
    Expenses and Income.

** Summary Reports

  - To create custom views, for example, weekly summaries, you could
    convert the ledger into another ledger, where entries would have
    been replaced by summary entries instead, and all the other
    functionalities would still work.

** Financial Ratio Analysis

  - Add these: http://www.csun.edu/~bjc20362/Controlling-2.pdf

** Budgeting / Goals

  - We could easily add features for budgeting, e.g. somehow set goals and then
    report on the difference between actual and the goal, and project in the
    future according to rate, e.g.:

       ;; Check that the total for this position between 2013-06-01 and 2013-12-31 < 800 USD
       2013-12-31 goal  Expenses:US:Restaurant  2013-06-01  < 800 USD

       ;; Check that the balance of this account on 2013-12-31 is >= 1000 USD
       2013-12-31 goal  Assets:Savings  >= 1000 USD


** Trades

  - You should be able to report on all booked trades during a period,
    especially with the new booking algorithm, this will be useful.
    Create a new report type for this.

* Web Interface
** Programmable View

  - GREAT IDEA! Have a web form that you can input a view filtering expression,
    e.g.  year:2014 component:Microsoft
    to have that year's transactions made with this component. Encode the
    results in a unique string that you can decode and create a corresponding
    view of the subset selected by the expression. You can then view any of the
    reports for that subset! This means we can then get rid of many of the root
    page's links automatically, yet still provide all the opportunities... this
    is the way to go, and would best mirror the command-line capabilities.

** Error reporting

  - We really need to list all the '!' entries somewhere; they should be
    annoying.

  - In the balance sheet or trial balance, mark accounts that have errors in
    red, or add a little red start next to them.

  - Implement basic error reporting page from the list of errors.

** Debits and Credits

  - The new balance sheets should be able to invert the numbers (and then they
    should get rendered differently). Basically, every number shown should be
    either in signed or cr/dr format. We should be able to switch between the
    two at render time. This should work across all number-rendering routines
    everywhere--do this centrally.

  - In the balance sheet and income statement, we need to render the amounts
    inverted (and in a slightly different style).

** Links

  - Serve links on: /link/LINK, this needs to be implemented; render a nice
    "link" href on the description somehow, use a fancy unicode char (no
    graphics).

  - (web) Render links to the right of descriptions, and the link href link
    should actually render a page of the related linked entries.

** Single-View Server

  - Idea: for condo & baking files into a zip file: allow serving only one
    ledger realization.

    * One option is to use the same base/root straing as for the web URL:

         http://localhost:8080/byyear/2013/...

      serve_one_ledger(getledger('byyear/2013'), port=8080)
      --realization='byyear/2013'

    This would serve only that realization, and not others. This way I could
    bake only this one in a zip file. This would be useful.

** Code Org

  - (web) Move table rendering functions into their own files, smaller files.

** Aesthetics

  - In the entries table HTML, highlight the relevant posting leg somehow, maybe
    use a '>>' marker, or make it bold. Something. (Bold is too much, use >>.)

  - Render "as of YYYY-MM-DD" under the title for Balance Sheet, and "from
    YYYY-MM-DD to YYYY-MM-DD" under the title for Income Statement


  - Answer to favicon.ico request.

  - Add an option to render the entries table upwards, not just downwards.

  - Use that beautiful new font (Roboto) from Tactile in the new rendering.
    Totally worth it. Use the nice Lucida-like font for numbers, like in
    TurboTax.


*** JavaScript / Client-Side Interaction

  - Render balance sheet/ income statement cells with two numbers for parent
    nodes, so that when you collapse a node, all the amounts of its children sum
    up automatically and display in its cell. You should have a consistent
    report regardless of whether nodes are collapsed or not. This will require
    some JavaScript effort.

  - Implemented a JavaScript cursor in JS. J, K up down. SPC = toggle.

  - In Journal view, pressing 'C' should toggle displaying the checks on and off.

** Trial Balance

  - We should have a nicer way to tell what accounts need to be updated.
    Highlight them red if they haven't been updated in more a month
    (configurable).
    Put the last updated date in the balance sheet or perhaps the trial balance
    page. Should be easy; we don't need a dedicated page for this.

  - Do we need a dedicated page for listing all documents? This page could
    include documents without a date, could be rendered as a tree-table, with
    the list of each document in the corresponding account. Maybe that's
    overkill. DK.

  - Shove more information in the Trial Balance page, info about errors, documents, etc.

** Multi-Year

  - A multi-year report is a global report.

** Source

  - The source page should take a special '?line=ddd' parameter that will
    scroll the page to the transaction at that line.

** Conversions

  - Render the Conversions amount at the bottom of the Conversions page...

** Bake & Scrape

  - Make the web scraper run in multiple threads... it's quite a bit too slow as
    it is. I'm sure we can make it scrape in parallel using multiprocessing and
    a work queue (this should be a fun little project and would make baking to
    an archive a lot faster in many cases).


* Export
** HTML Export as File

  - Test "bean-bake" with the v2, it doesn't appear to work.

** XML

  - Output to a structured XML format, some people are finding that useful to
    build other visualizations. In order to test this completely, do a
    round-trip test.  The code should live in beancount.parser, parallel to the
    existing code there.


** Ledger

  - Export the compatible subset to Ledger format, so you can compare the
    reports. This should be done from a tool called "bean-convert".


** Visualizations
*** TreeMaps

  - You just *have* to generate TreeMaps of the Expenses and Assets subtrees:
    http://bost.ocks.org/mike/treemap/


** Portfolio tracking softwares

  - You should be able to export to input files or APIs for websites that track
    portfolios for you, such as Google Finance and Yahoo and others. Use the
    list of holdings as input. This should perhaps just be another report name.

* Documentation
** Challenges

  - Document those below which I'm already able to do, and those which require
    new features to be able to be done, move them into a separate appendix,
    with explanations on how to do it.

**** Cash vs. Accrual Accounting

Of course a real accountant would just do this: (accrual based accounting)

2014-05-19 * "Booking tithe”
 Expenses:Tithe     300 USD
 Liabilities:Tithe     -300 USD

2014-05-20 * “Paying tithe”
  Liabilities:Tithe      300 USD
  Assets:Checking  -300 USD

But this records the expense on a different day than when you actually paid it.
That would be a problem if, for example, you live in the US and wanted to claim
a tax deduction for the tithe, in which case you must claim the deduction for
the year the tithe was actually paid (cash based accounting).

This is indeed the right solution to this! Accumulate a liability as you go,
and resolve it with real transactions later on.

This case keeps coming back again and again, of wanting to do accrual
accounting but wanting to do cash declarations. I think we need to have a long
and separate discussion about cash vs accrual accounting and for sure we can
come up with a creative solution that solves this problem.



**** Can I generate a nice year-on-year summary of income and expenses?

  - Including RSP contribs, like my bu spreadsheet that I crafted manually? Can
    I do that? That would be awesome!

**** Maximum Balance

  - Can I compute the maximum value of each account at the end of every year
    (for foreign assets decl.) This would be useful for FBAR / FATCA
    declarations.

**** Complete Return (IRR) on Condo

  - Challenge: Can I compute IRR return on my condo accurately?
    TODO: Add benefits received as an Income, as transactions.
    You should be able to compute the IRR of any Ledger!

**** Taxation Rate

  - Challenge: Can I automatically compute my taxation rate for every year?

**** List of Assets

  - Challenge: Can I obtain a list of my assets at any time?

**** Make a report of currency exposure

  - For a particular balance sheet, report the total currency exposure of the
    ledger. This should be a very simple report, probably in the form of a pie
    chart.  Maybe this pie chart should be located in the capital report
    (possibly makes sense).

**** Capital Gains

  - Capital gains should not count commissions nor on the buy nor on the
    sell side. How do we book them like this?  Can we count this somehow
    automatically? Misc accounts? Not sure.

**** Inflation Adjusted Balance Sheets and Charts

  - It would be AWESOME to look at a balance sheets from the past but
    inflation-adjusted for any date... Answer this question easily:

      "What was I making in 2010 in today's dollar terms?"

  - How would I produce an inflation adjusted version of some charts. Maybe all
    charts should have that option?

**** Statement of Assets (for Will)

  - In order to have someone else be able to take care of your business, you
    should be able to produce a list of the accounts open at the end of the
    period, with the account ids and balances. This should be printable and
    storable, for someone else to take care of your things in case you die.


**** Compare common costs using constant TMV

  - Look at average meal 10 years ago, average electricity, etc. things that
    should be equal, and correct for the time-value-of-money, compare prices
    today with prices then. Maybe come up with some kind of constant unit that
    I can convert everything to.

**** GIFI Reporting

  - You could write a script to automatically fill this form:
    http://www.cra-arc.gc.ca/E/pub/tg/rc4088/rc4088-12e.pdf

      "With Beancount, one thing that would be doable _outside_ of Beancount, as
    a separate script, is to associate a set of accounts to these GIFI codes and
    automatically generate the forms."


** Change List

- Implemented in Python 3, from scratch.

- Internal data structures are more functional, immutable, allowing you to more
  easily create scripts that use the in-memory data. Overall, the new code is
  way simpler and much easier to understand because of this. It's actually
  become dead simple.

- New, simplified, and more consistent (and rigid) syntax will make it possible
  to add more features in the future, and to have parsers in other languages too
  (e.g. Go).

- Booking trades with capital gain tracking should now work.

- The new parser is written in C, so it is much much faster, and future changes
  will be easier

- The new web server fixes annoying rendering issues.

  * Balance sheet amounts can now reported in terms of book values.
  * Debit accounts can now be rendered with positive numbers (color-coded).
  * The internal data structure changes are much more general, and allow, for
    instance, creating a balance sheet at any point in time. In particular, you
    can have a balance sheet at the beginning and end of an exercise.

- Some internal design flaws were fixed, like checks on filtered ledgers showing
  up from incorrect periods.

- Various outputs to text, csv, and xls are now supported for easier sharing.

- The input file is monitored by the server, and can be automatically reloaded.
  This makes it easier to just start the web server, then edit the file to
  update what you need.

- There is no need to specify a filter period anymore; the interface is able to
  realize any required periods, and the GUI provides access to most common
  cross-sections (all, by year, by tag, by payee, transactions with bookings,
  etc.). You should be able to just specify the GUI.

- Client-side javascript has been added for a neater, more compact rendering of
  journals.

- New scripts to extract a list of current positions at any time, and global
  summaries over many years or months.


** Presentation Material

  - Use impress.js to built a visualization of the DE method

  - Record a video, that's an easy way to explain how this works.

  - IDEA!!!  Use drawings a-la-ThinkBig or whatever it is. This will be the
    perfect medium for this. Mix it with video. Start writing a detailed script.

  - Begin with a USB key in hand. "On this 8 GB USB key, I have all of 8 years
    history of financial transactions in my life. Every single price paid that
    went recorded into an account it these.
** Padding documentation from email

  - Put this in the docs to explain "pad"

     > > Ok, restarted example, let's say you begin
     > > accounting in dec 2013, you'll have this:
     > >
     > >   2010-01-01 open
     > >   2010-01-01 pad
     > >   2013-12-04 balance
     > >   2013-12-08 * ...
     > >   2013-12-11 * ...
     > >   2013-12-17 * ...
     > >
     > > eventually, moving forward, you'll get to 2014:
     > >
     > >   2010-01-01 open
     > >   2010-01-01 pad
     > >   2013-12-04 balance
     > >   2013-12-08 * ...
     > >   2013-12-11 * ...
     > >   2013-12-17 * ...
     > >   2013-12-22 * ...
     > >   2013-12-29 * ...
     > >   2014-01-02 * ...
     > >   2014-12-04 balance
     > >   2014-12-06 * ...
     > >
     > > Allright, now you decide you like this, and you
     > > want to enter statements before you started.
     > > You find your paper statement for november, and
     > > fill in:
     > >
     > >   2010-01-01 open
     > >   2010-01-01 pad
     > >   ; here you insert
     > >   2013-11-04 balance
     > >   2013-11-08 * ...
     > >   2013-11-18 * ...
     > >   ...
     > >   ; this is what was there previously
     > >   2013-12-04 balance
     > >   2013-12-08 * ...
     > >   2013-12-11 * ...
     > >   2013-12-17 * ...
     > >   2013-12-22 * ...
     > >   2013-12-29 * ...
     > >   2014-01-02 * ...
     > >   2014-12-04 balance
     > >   2014-12-06 * ...
     > >
     > > Great. Now, notice how the balance for
     > > 2013-11-04 is probably different than that of
     > > 2013-12-04. If instead of a pad directive you
     > > had added a manual adjustment, you'd have to
     > > change it here. This is the beauty of the pad
     > > directive: it automatically does it for you.
     > >
     > > Now, let's keep going backward in time. You dig
     > > around your records, you find September's
     > > statement, but you cannot find the statement
     > > for October, maybe it's lost, or somewhere
     > > else. Fine! You insert a pad directive to
     > > account for those missing transactions:
     > >
     > >   2010-01-01 open
     > >   2010-01-01 pad
     > >
     > >   2013-09-04 balance
     > >   2013-09-05 * ...
     > >   ... september transactions
     > >   2013-09-30 * ...
     > >   2013-10-04 balance
     > >
     > >   ; padding for missing October statement,
     > > where is my statement?
     > >   2013-10-04 pad
     > >   2013-11-04 balance
     > >
     > >   ... november transactions
     > >   2013-11-08 * ...
     > >   2013-11-18 * ...
     > >   ...
     > >   2013-12-04 balance
     > >
     > >   2013-12-08 * ...
     > >   2013-12-11 * ...
     > >   2013-12-17 * ...
     > >   2013-12-22 * ...
     > >   2013-12-29 * ...
     > >   2014-01-02 * ...
     > >   2014-12-04 balance
     > >
     > >   2014-12-06 * ...
     > >
     > > This is the full example.

Improve this bit:

    >   But the detailed explanation cannot be found. There's only one phrase: „Think
    >   of the Equity account as something from the past that you had to give up in
    >   order to obtain the beginning snapshot of the Assets + Liabilities balance.“
    >
    > Great comment. I'll improve this.

 More user comments:

    >   After doing my research, I found about debits and credits, which in Beancount
    >   you represent with positive numbers and negative numbers respectively. I
    >   found that having a name for each group of accounts helps me to think of them
    >   at the same time, e.g. Liabilities+Equity+Income as part of a common thing,
    >   instead of having to research each of it independently.
    >   In the documentation you start speaking about numbers, then about signs, then
    >   about grouping the accounts. Maybe it's better to go top-down and start
    >   saying that there are two types of account (usually +, usually -) and then
    >   divide each group further.
    >
    > I will change that, thanks for the comment.

** Example

  (documentation)
  - Write a worked and detailed example of generating automated transactions in
    the Plugins document.
** Contributor agreement

  * See note at the bottom of: https://github.com/fourier/ztree

      Since ztree is a part of GNU ELPA, it is copyrighted by the Free Software
      Foundation, Inc.. Therefore in order to submit nontrivial changes (with total
      amount of lines > 15), one needs to to grant the right to include your works in
      GNU Emacs to the FSF.

      For this you need to complete this form, and send it to assign@gnu.org. The FSF
      will send you the assignment contract that both you and the FSF will sign.

      For more information one can read here to understand why it is needed.

      As soon as the paperwork is done one can contribute to ztree with bigger pull
      requests. Note what pull requests without paperwork done will not be accepted,
      so please notify the maintainer if everything is in place.


* Name ideas

  - beangrind (new import system)
  - beanroast (new import)a
  - beangreen
  - beanfilter
  - beancocoa
  - beantamp<|MERGE_RESOLUTION|>--- conflicted
+++ resolved
@@ -1,12 +1,10 @@
 -*- mode: org -*-
 beancount: TODO
-<<<<<<< HEAD
 * Pushmeta
 
   - Rename the directives to setmeta & clearmeta. pushmeta & popmeta are misleading.
 
 
-=======
 * Event
 
   - Should we validate that the query is legit before we even run it? I think
@@ -68,7 +66,6 @@
 
 
 * Requirements for Shipping 2.0
->>>>>>> a906e279
 * File Cleanup
 
   - Remove plugins from ops, remove algorithms from core:
@@ -1342,9 +1339,6 @@
   Please excuse the mess. Of course, I'll clean it up before every release.)
 
 
-<<<<<<< HEAD
-  - Use self.assertRegexpMatches() everywhere I could have.
-=======
   - Reconcile all usage of account regexps to beancount.core.account.ACCOUNT_RE
     throughout the code  (grep --include='*.py'  -srn A-Z    ~/p/beancount/src/python/beancount).
 
@@ -1411,7 +1405,6 @@
     available row commands. I think this would be a natural way to do this.
 
 
->>>>>>> a906e279
 
 
   - An easy way to remove the diff_amount exceptional field from Balance is to
