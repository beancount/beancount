name: bazel-ci
on:
  - push
  - pull_request
jobs:
  compile:
    runs-on: ubuntu-latest
    steps:
      - uses: actions/checkout@v2
      - uses: actions/setup-python@v2
        with:
<<<<<<< HEAD
          python-version: '3.10'
=======
          python-version: '3.11'
>>>>>>> 04dab637
      - name: Install dependencies
        run: |
          python3 -m pip install --upgrade pip
          python3 -m pip install -r requirements/dev.txt
      - name: bazel install
        run: |
          wget https://github.com/bazelbuild/bazel/releases/download/5.3.0/bazel_5.3.0-linux-x86_64.deb
          echo "df1a5a4ce3d9b8533caa2f5a4848440bbcf6161b81be8cbfceb99450f0de37dc  bazel_5.3.0-linux-x86_64.deb" | sha256sum --check
          sudo dpkg -i bazel_5.3.0-linux-x86_64.deb
      - run: pip install numpy
      - name: bazel build
        run: /usr/bin/bazel --bazelrc=.bazelrc.travis build //...
      - name: bazel test
        run: /usr/bin/bazel --bazelrc=.bazelrc.travis test --test_output=errors //...<|MERGE_RESOLUTION|>--- conflicted
+++ resolved
@@ -9,11 +9,7 @@
       - uses: actions/checkout@v2
       - uses: actions/setup-python@v2
         with:
-<<<<<<< HEAD
-          python-version: '3.10'
-=======
           python-version: '3.11'
->>>>>>> 04dab637
       - name: Install dependencies
         run: |
           python3 -m pip install --upgrade pip
