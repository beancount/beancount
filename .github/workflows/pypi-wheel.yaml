--- conflicted
+++ resolved
@@ -17,11 +17,7 @@
     strategy:
       fail-fast: false
       matrix:
-<<<<<<< HEAD
-        python: ['3.7', '3.8', '3.9']
-=======
-        python: ['3.6', '3.7', '3.8', '3.9', '3.10', '3.11']
->>>>>>> b3f34e4a
+        python: ['3.7', '3.8', '3.9', '3.10', '3.11']
         os: [windows, macos]
     steps:
       - uses: actions/checkout@v2
