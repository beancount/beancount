"""A container for an inventory of positions.

This module provides a container class that can hold positions. An inventory is
a mapping of positions, where each position is keyed by

  (currency: str, cost: Cost) -> position: Position

where

  'currency': The commodity under consideration, USD, CAD, or stock units such
     as HOOL, MSFT, AAPL, etc.;

  'cost': None or a Cost instance existing of cost currency, number, date, and
     label;

  'position': A Position object, whose 'units' attribute is guaranteed to have
    the same currency as 'currency' and whose 'cost' attribute is equal to the
    'cost' key. It basically stores the number of units.

This is meant to accommodate both booked and non-booked amounts. The clever
trick that we pull to do this is that for positions which aren't booked, we
simply leave the 'cost' as None. This is the case for most of the transactions.

= Conversions =

If it often desired to convert this inventory into an equivalent position for
its cost, or to just flatten all the positions with the same currency and count
the number of units, or to compute the market value for the inventory at a
specific date. You do these conversions using the reduce() method:

  inventory.reduce(convert.get_cost)
  inventory.reduce(convert.get_units)
  inventory.reduce(convert.get_value, price_map, date)

"""
__copyright__ = "Copyright (C) 2013-2017  Martin Blais"
__license__ = "GNU GPLv2"

import collections
from collections.abc import Iterable
from decimal import Decimal
import enum
import re

from beancount.core.number import ZERO
from beancount.core.number import same_sign
from beancount.core.amount import Amount
from beancount.core import data
from beancount.core.position import Cost
from beancount.core.position import Position
from beancount.core.position import from_string as position_from_string
from beancount.core import convert
from beancount.core.display_context import DEFAULT_FORMATTER


# Enable this in tests to assert types being passed to Inventory.
ASSERTS_TYPES = False


class MatchResult(enum.Enum):
    """Result of booking a new lot to an existing inventory."""
    # A new lot was created.
    CREATED = 1
    # An existing lot was reduced.
    REDUCED = 2
    # An existing lot was augmented.
    AUGMENTED = 3
    # No change was applied.
    IGNORED = 4


# FIXME: You should disallow __getitem__, __delitem__ and __setitem__.
# Move the dict inside the container.
class Inventory(dict):
    """An Inventory is a set of positions, indexed for efficiency.
    """

    def __init__(self, positions=None):
        """Create a new inventory using a list of existing positions.

        Args:
          positions: A list of Position instances or an existing dict or
            Inventory instance.
        """
        if isinstance(positions, (dict, Inventory)):
            dict.__init__(self, positions)
        else:
            dict.__init__(self)
            if positions:
                assert isinstance(positions, Iterable)
                for position in positions:
                    self.add_position(position)

    def __iter__(self):
        """Iterate over the positions. Note that there is no guaranteed order."""
        return iter(self.values())

    def __lt__(self, other):
        """Inequality comparison operator."""
        return sorted(self) < sorted(other)

    # TODO(blais): In v3, remove 'parens' and never render parens. (What a
    # stupid idea this was.)
    def to_string(self, dformat=DEFAULT_FORMATTER, parens=True):
        """Convert an Inventory instance to a printable string.

        Args:
          dformat: An instance of DisplayFormatter.
          parents: A boolean, true if we should surround the results by parentheses.
        Returns:
          A formatted string of the quantized amount and symbol.
        """
        fmt = '({})' if parens else '{}'
        return fmt.format(
            ', '.join(pos.to_string(dformat) for pos in sorted(self)))

    def __str__(self):
        """Render as a human-readable string.

        Returns:
          A string, for human consumption.
        """
        return self.to_string()

    __repr__ = __str__

    def is_empty(self):
        """Return true if the inventory is empty, that is, has no positions.

        Returns:
          A boolean.
        """
        return len(self) == 0

    def __bool__(self):
        # Don't define this, be explicit by using is_empty() instead.
        raise NotImplementedError("Use explicit is_empty() method instead.")

    def __copy__(self):
        """A shallow copy of this inventory object.

        Returns:
          An instance of Inventory, equal to this one.
        """
        return Inventory(self)

    def is_small(self, tolerances):
        """Return true if all the positions in the inventory are small.

        Args:
          tolerances: A Decimal, the small number of units under which a position
            is considered small, or a dict of currency to such epsilon precision.
        Returns:
          A boolean.
        """
        if isinstance(tolerances, dict):
            for position in self:
                tolerance = tolerances.get(position.units.currency, ZERO)
                if abs(position.units.number) > tolerance:
                    return False
            small = True
        else:
            small = not any(abs(position.units.number) > tolerances
                            for position in self)
        return small

    def is_mixed(self):
        """Return true if the inventory contains a mix of positive and negative lots for
        at least one instrument.

        Returns:
          A boolean.
        """
        signs_map = {}
        for position in self:
            sign = position.units.number >= 0
            prev_sign = signs_map.setdefault(position.units.currency, sign)
            if sign != prev_sign:
                return True
        return False

    def is_reduced_by(self, ramount):
        """Return true if the amount could reduce this inventory.

        Args:
          ramount: An instance of Amount.
        Returns:
          A boolean.
        """
        if ramount.number == ZERO:
            return False
        for position in self:
            units = position.units
            if (ramount.currency == units.currency and
                not same_sign(ramount.number, units.number)):
                return True
        return False

    def __neg__(self):
        """Return an inventory with the negative of values of this one.

        Returns:
          An instance of Inventory.
        """
        return Inventory({key: -pos for key, pos in self.items()})

    def __abs__(self):
        """Return an inventory with the absolute value of each position.

        Returns:
          An instance of Inventory.
        """
        return Inventory({key: abs(pos) for key, pos in self.items()})

    def __mul__(self, scalar):
        """Scale/multiply the contents of the inventory.

        Args:
          scalar: A Decimal.
        Returns:
          An instance of Inventory.
        """
        return Inventory({key: pos * scalar for key, pos in self.items()})

    #
    # Methods to access portions of an inventory.
    #

    def currencies(self):
        """Return the list of unit currencies held in this inventory.

        Returns:
          A list of currency strings.
        """
        return set(currency for currency, _ in self.keys())

    def cost_currencies(self):
        """Return the list of unit currencies held in this inventory.

        Returns:
          A set of currency strings.
        """
        return set(cost.currency
                   for _, cost in self.keys()
                   if cost is not None)

    def currency_pairs(self):
        """Return the commodities held in this inventory.

        Returns:
          A set of currency strings.
        """
        return set(position.currency_pair() for position in self)

    def get_positions(self):
        """Return the positions in this inventory.

        Returns:
          A shallow copy of the list of positions.
        """
        return list(iter(self))

    def get_only_position(self):
        """Return the first position and assert there are no more.
        If the inventory is empty, return None.
        """
        if len(self) > 0:
            if len(self) > 1:
                raise AssertionError("Inventory has more than one expected "
                                     "position: {}".format(self))
            return next(iter(self))

    def get_currency_units(self, currency):
        """Fetch the total amount across all the position in the given currency.
        This may sum multiple lots in the same currency denomination.

        Args:
          currency: A string, the currency to filter the positions with.
        Returns:
          An instance of Amount, with the given currency.
        """
        total_units = ZERO
        for position in self:
            if position.units.currency == currency:
                total_units += position.units.number
        return Amount(total_units, currency)

    # TODO(blais): Remove this, use split() below instead when needed.
    # TODO(blais): Rename this method to something more explicitly clear.
    def segregate_units(self, currencies):
        """Split up the list of positions to the given currencies.

        Args:
          currencies: A list of currency strings, the currencies to isolate.
        Returns:
          A dict of currency to Inventory instances.
        """
        per_currency_dict = {currency: Inventory()
                             for currency in currencies}
        per_currency_dict[None] = Inventory()
        for position in self:
            currency = position.units.currency
            key = (currency if currency in currencies else None)
            per_currency_dict[key].add_position(position)
        return per_currency_dict

    def split(self):
        """Split up the list of positions to their corresponding currencies.

        Returns:
          A dict of currency to Inventory instances.
        """
        per_currency_dict = collections.defaultdict(Inventory)
        for position in self:
            per_currency_dict[position.units.currency].add_position(position)
        return dict(per_currency_dict)

    # TODO(blais): We could use a new method that computes the aggregated units
    # and cost for each currency.

    #
    # Methods to convert an Inventory into another.
    #

    # TODO(blais): An improved design would allow conversions to market value to
    # return the difference between the weight and the inserted value, so it can
    # get inserted elsewhere on the balance sheet (e.g. to an unrealized gains
    # account). This should be a natural by-product of conversions and operators
    # should be modified to make this obvious or even difficult to ignore.
    #
    # TODO(blais): This returns another Inventory instance; rename this function
    # to "map()" and create a proper "reduce()" in the new API.
    def reduce(self, reducer, *args):
        """Reduce an inventory using one of the conversion functions.

        See functions in beancount.core.convert.

        Returns:
          An instance of Inventory.
        """
        inventory = Inventory()
        for position in self:
            inventory.add_amount(reducer(position, *args))
        return inventory

    def average(self):
        """Average all lots of the same currency together.

        Use the minimum date from each aggregated set of lots.

        Returns:
          An instance of Inventory.
        """
        groups = collections.defaultdict(list)
        for position in self:
            key = (position.units.currency,
                   position.cost.currency if position.cost else None)
            groups[key].append(position)

        average_inventory = Inventory()
        for (currency, cost_currency), positions in groups.items():
            total_units = sum(position.units.number
                              for position in positions)
            # Explicitly skip aggregates when resulting in zero units.
            if total_units == ZERO:
                continue
            units_amount = Amount(total_units, currency)

            if cost_currency:
                total_cost = sum(convert.get_cost(position).number
                                 for position in positions)
                cost_number = (Decimal('Infinity')
                               if total_units == ZERO
                               else (total_cost / total_units))
                min_date = None
                for pos in positions:
                    pos_date = pos.cost.date if pos.cost else None
                    if pos_date is not None:
                        min_date = (pos_date
                                    if min_date is None
                                    else min(min_date, pos_date))
                cost = Cost(cost_number, cost_currency, min_date, None)
            else:
                cost = None

            average_inventory.add_amount(units_amount, cost)

        return average_inventory


    #
    # Methods to build an Inventory instance.
    #

    def add_amount(self, units, cost=None, original_postings=None):
        """Add to this inventory using amount and cost. This adds with strict lot
        matching, that is, no partial matches are done on the arguments to the
        keys of the inventory.

        Args:
          units: An Amount instance to add.
          cost: An instance of Cost or None, as a key to the inventory.
        Returns:
          A pair of (position, matched) where 'position' is the position that
          that was modified BEFORE it was modified, and where 'matched' is a
          MatchResult enum that hints at how the lot was booked to this inventory.
          Position may be None if there is no corresponding Position object,
          e.g. the position was deleted.
        """
        if ASSERTS_TYPES:
            assert isinstance(units, Amount), (
                "Internal error: {!r} (type: {})".format(units, type(units).__name__))
            assert cost is None or isinstance(cost, Cost), (
                "Internal error: {!r} (type: {})".format(cost, type(cost).__name__))
            assert original_postings is None or isinstance(original_postings, list), (
                "Internal error: {!r} (type: {})".format(original_postings,
                                                         type(original_postings).__name__))

        # Find the position.
        key = (units.currency, cost)
        pos = self.get(key, None)

        if pos is not None:
            # Note: In order to augment or reduce, all the fields have to match.

            # Check if reducing.
            booking = (MatchResult.REDUCED
                       if not same_sign(pos.units.number, units.number)
                       else MatchResult.AUGMENTED)

            # Compute the new number of units.
            number = pos.units.number + units.number
            if number == ZERO:
                # If empty, delete the position.
                del self[key]
            else:
                # Otherwise update it.
                new_original_postings = []
                if pos.original_postings:
                    new_original_postings.extend(pos.original_postings)
                if original_postings:
                    new_original_postings.extend(original_postings)
                self[key] = Position(Amount(number, units.currency), cost,
                                     new_original_postings)
        else:
            # If not found, create a new one.
            if units.number == ZERO:
                booking = MatchResult.IGNORED
            else:
<<<<<<< HEAD
                self[key] = Position(units, cost, original_postings)
                booking = Booking.CREATED
=======
                self[key] = Position(units, cost)
                booking = MatchResult.CREATED
>>>>>>> 2ba04a84

        return pos, booking

    def add_position(self, position, original_postings=None):
        """Add using a position (with strict lot matching).
        Return True if this position was booked against and reduced another.

        Args:
          position: The Posting or Position to add to this inventory.
        Returns:
          A pair of (position, booking) where 'position' is the position that
          that was modified, and where 'matched' is a MatchResult enum that
          hints at how the lot was booked to this inventory.
        """
        if ASSERTS_TYPES:
            assert hasattr(position, 'units') and hasattr(position, 'cost'), (
                "Invalid type for position: {}".format(position))
            assert isinstance(position.cost, (type(None), Cost)), (
                "Invalid type for cost: {}".format(position.cost))
        return self.add_amount(position.units, position.cost, original_postings)

    def add_inventory(self, other):
        """Add all the positions of another Inventory instance to this one.

        Args:
          other: An instance of Inventory to add to this one.
        Returns:
          This inventory, modified.
        """
        if self.is_empty():
            # Optimization for empty inventories; if the current one is empty,
            # adopt all of the other inventory's positions without running
            # through the full aggregation checks. This should be very cheap. We
            # can do this because the positions are immutable.
            self.update(other)
        else:
            for position in other.get_positions():
                self.add_position(position)
        return self

    def __add__(self, other):
        """Add another inventory to this one. This inventory is not modified.

        Args:
          other: An instance of Inventory.
        Returns:
          A new instance of Inventory.
        """
        new_inventory = self.__copy__()
        new_inventory.add_inventory(other)
        return new_inventory

    __iadd__ = add_inventory

    @staticmethod
    def from_string(string):
        """Create an Inventory from a string. This is useful for writing tests.

        Args:
          string: A comma-separated string of <number> <currency> with an
            optional {<number> <currency>} for the cost.
        Returns:
          A new instance of Inventory with the given balances.
        """
        new_inventory = Inventory()
        # We need to split the comma-separated positions but ignore commas
        # occurring within a {...cost...} specification.
        position_strs = re.split(
            r'([-+]?[0-9,.]+\s+[A-Z]+\s*(?:{[^}]*})?)\s*,?\s*', string)[1::2]
        for position_str in position_strs:
            new_inventory.add_position(position_from_string(position_str))
        return new_inventory


from_string = Inventory.from_string


def check_invariants(inv):
    """Check the invariants of the Inventory.

    Args:
      inventory: An instance of Inventory.
    Returns:
      True if the invariants are respected.
    """
    # Check that all the keys are unique.
    lots = set((pos.units.currency, pos.cost) for pos in inv)
    assert len(lots) == len(inv), "Invalid inventory: {}".format(inv)
    # Check that none of the amounts is zero.
    for pos in inv:
        assert pos.units.number != ZERO, "Invalid position size: {}".format(pos)<|MERGE_RESOLUTION|>--- conflicted
+++ resolved
@@ -447,13 +447,8 @@
             if units.number == ZERO:
                 booking = MatchResult.IGNORED
             else:
-<<<<<<< HEAD
                 self[key] = Position(units, cost, original_postings)
-                booking = Booking.CREATED
-=======
-                self[key] = Position(units, cost)
                 booking = MatchResult.CREATED
->>>>>>> 2ba04a84
 
         return pos, booking
 
