--- conflicted
+++ resolved
@@ -44,10 +44,7 @@
 csv.register_dialect('tsp',
     delimiter=',',
     quoting=csv.QUOTE_NONE,
-<<<<<<< HEAD
-=======
     quotechar='"',
->>>>>>> 24df7465
     lineterminator='\n')
 
 class TSPError(ValueError):
