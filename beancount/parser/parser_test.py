--- conflicted
+++ resolved
@@ -12,12 +12,8 @@
 
 from beancount.core.number import D
 from beancount.core import data
-<<<<<<< HEAD
 from beancount.parser import parser
-=======
-from beancount.parser import parser, _parser, lexer, grammar
 from beancount.utils import test_utils
->>>>>>> cc4f1ca2
 
 
 class TestCompareTestFunctions(unittest.TestCase):
