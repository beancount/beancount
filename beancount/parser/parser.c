--- conflicted
+++ resolved
@@ -271,17 +271,12 @@
 
     /* Provide the source hash to the parser module for verification that the
      * extension module is up-to-date. */
-    /* uint64_t int_source_hash = #PARSER_SOURCE_HASH; */
-<<<<<<< HEAD
-    PyObject* source_hash = PyUnicode_FromString(XSTRINGIFY(PARSER_SOURCE_HASH));
-=======
-    #if _MSC_VER == 1900
-    const char *wrap_in_quotes = "PARSER_SOURCE_HASH";
-    #else
-    const char *wrap_in_quotes = PARSER_SOURCE_HASH;
-    #endif
-    PyObject* source_hash = PyUnicode_FromString(wrap_in_quotes);
->>>>>>> 2a8fc7b6
+#if _MSC_VER == 1900
+    static const char* quoted_hash = "PARSER_SOURCE_HASH";
+#else
+    static const char* quoted_hash = XSTRINGIFY(PARSER_SOURCE_HASH);
+#endif
+    PyObject* source_hash = PyUnicode_FromString(quoted_hash);
     PyObject_SetAttrString(module, "SOURCE_HASH", source_hash);
 
     /* Import the module that defines the missing object constant. */
