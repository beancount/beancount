--- conflicted
+++ resolved
@@ -143,7 +143,6 @@
         self.assertEqual([(None,)], rrows)
 
     @parser.parse_doc()
-<<<<<<< HEAD
     def test_Coalesce(self, entries, _, options_map):
         """
         2016-11-20 *
@@ -164,7 +163,9 @@
         rtypes, rrows = query.run_query(entries, options_map,
                                         'SELECT COALESCE(narration, account) as m')
         self.assertEqual([('',)], rrows)
-=======
+
+
+    @parser.parse_doc()
     def test_Date(self, entries, _, options_map):
         """
         2016-11-20 * "ok"
@@ -205,10 +206,9 @@
         self.assertEqual([(-21,)], rrows)
 
         rtypes, rrows = query.run_query(entries, options_map,
-                                        'SELECT date_adjust(date, 1) as m')
+                                        'SELECT date_add(date, 1) as m')
         self.assertEqual([(datetime.date(2016, 11, 21),)], rrows)
 
         rtypes, rrows = query.run_query(entries, options_map,
-                                        'SELECT date_adjust(date, -1) as m')
-        self.assertEqual([(datetime.date(2016, 11, 19),)], rrows)
->>>>>>> ddbd6565
+                                        'SELECT date_add(date, -1) as m')
+        self.assertEqual([(datetime.date(2016, 11, 19),)], rrows)