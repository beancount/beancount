--- conflicted
+++ resolved
@@ -1397,40 +1397,6 @@
 
         2009-05-01 commodity RGAGX
           name: "American Funds The Growth Fund of America Class R-6"
-<<<<<<< HEAD
-          quote: USD
-          ticker: "yahoo/MUTF:RGAGX"
-
-        1995-09-18 commodity VBMPX
-          name: "Vanguard Total Bond Market Index Fund Institutional Plus Shares"
-          quote: USD
-          ticker: "yahoo/MUTF:VBMPX"
-
-        2004-01-20 commodity ITOT
-          name: "iShares Core S&P Total U.S. Stock Market ETF"
-          quote: USD
-          ticker: "yahoo/NYSEARCA:ITOT"
-
-        2007-07-20 commodity VEA
-          name: "Vanguard FTSE Developed Markets ETF"
-          quote: USD
-          ticker: "yahoo/NYSEARCA:VEA"
-
-        2004-01-26 commodity VHT
-          name: "Vanguard Health Care ETF"
-          quote: USD
-          ticker: "yahoo/NYSEARCA:VHT"
-
-        2004-11-01 commodity GLD
-          name: "SPDR Gold Trust (ETF)"
-          quote: USD
-          ticker: "yahoo/NYSEARCA:GLD"
-
-        1900-01-01 commodity VMMXX
-          quote: USD
-          ticker: "yahoo/MUTF:VMMXX"
-          export: "MONEY"
-=======
           export: "MUTF:RGAGX"
 
         1995-09-18 commodity VBMPX
@@ -1455,7 +1421,6 @@
 
         1900-01-01 commodity VMMXX
           export: "MUTF:VMMXX (MONEY:USD)"
->>>>>>> f74da437
 
     """, **locals())
 
