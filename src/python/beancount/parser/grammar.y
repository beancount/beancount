--- conflicted
+++ resolved
@@ -448,13 +448,8 @@
 
 amount : number_expr CURRENCY
        {
-<<<<<<< HEAD
-         $$ = BUILD("amount", "OO", $1, $2);
-         DECREF2($1, $2);
-=======
            BUILDY(DECREF2($1, $2),
                   $$, "amount", "OO", $1, $2);
->>>>>>> 174e53df
        }
 
 amount_tolerance : number_expr CURRENCY
@@ -484,13 +479,14 @@
 
 compound_amount : maybe_number CURRENCY
                 {
-                    $$ = BUILD("compound_amount", "OOO", $1, Py_None, $2);
-                    DECREF2($1, $2);
+                    BUILDY(DECREF2($1, $2),
+                           $$, "compound_amount", "OOO", $1, Py_None, $2);
                 }
                 | maybe_number PLUS maybe_number CURRENCY
                 {
-                    $$ = BUILD("compound_amount", "OOO", $1, $3, $4);
-                    DECREF3($1, $3, $4);
+                    BUILDY(DECREF3($1, $3, $4),
+                           $$, "compound_amount", "OOO", $1, $3, $4);
+                    ;
                 }
 
 position : amount
@@ -504,11 +500,10 @@
                     $$, "position", "siOO", FILE_LINE_ARGS, $1, $2);
          }
 
-<<<<<<< HEAD
 lot_spec : LCURL lot_comp_list RCURL
          {
-             $$ = BUILD("lot_spec", "O", $2);
-             DECREF1($2);
+             BUILDY(DECREF1($2),
+                    $$, "lot_spec", "O", $2);
          }
 
 lot_comp_list : empty
@@ -518,13 +513,13 @@
               }
               | lot_comp
               {
-                  $$ = BUILD("handle_list", "OO", Py_None, $1);
-                  DECREF1($1);
+                  BUILDY(DECREF1($1),
+                         $$, "handle_list", "OO", Py_None, $1);
               }
               | lot_comp_list COMMA lot_comp
               {
-                  $$ = BUILD("handle_list", "OO", $1, $3);
-                  DECREF2($1, $3);
+                  BUILDY(DECREF2($1, $3),
+                         $$, "handle_list", "OO", $1, $3);
               }
 
 lot_comp : compound_amount
@@ -539,28 +534,6 @@
          {
              $$ = $1;
          }
-=======
-lot_cost_date : LCURL amount RCURL
-              {
-                  BUILDY(DECREF1($2),
-                         $$, "lot_cost_date", "OOO", $2, Py_None, Py_False);
-              }
-              | LCURL amount SLASH DATE RCURL
-              {
-                  BUILDY(DECREF2($2, $4),
-                         $$, "lot_cost_date", "OOO", $2, $4, Py_False);
-              }
-              | LCURLCURL amount RCURLCURL
-              {
-                  BUILDY(DECREF1($2),
-                         $$, "lot_cost_date", "OOO", $2, Py_None, Py_True);
-              }
-              | LCURLCURL amount SLASH DATE RCURLCURL
-              {
-                  BUILDY(DECREF2($2, $4),
-                         $$, "lot_cost_date", "OOO", $2, $4, Py_True);
-              }
->>>>>>> 174e53df
 
 
 price : DATE PRICE CURRENCY amount eol key_value_list
@@ -684,8 +657,7 @@
 const char* getTokenName(int token)
 {
     switch ( token ) {
-<<<<<<< HEAD
-        case ERROR    : return "ERROR";
+        case LEX_ERROR : return "LEX_ERROR";
         case INDENT   : return "INDENT";
         case EOL      : return "EOL";
         case COMMENT  : return "COMMENT";
@@ -720,42 +692,6 @@
         case TAG      : return "TAG";
         case LINK     : return "LINK";
         case KEY      : return "KEY";
-=======
-        case LEX_ERROR : return "LEX_ERROR";
-        case INDENT    : return "INDENT";
-        case EOL       : return "EOL";
-        case COMMENT   : return "COMMENT";
-        case SKIPPED   : return "SKIPPED";
-        case PIPE      : return "PIPE";
-        case ATAT      : return "ATAT";
-        case AT        : return "AT";
-        case LCURL     : return "LCURL";
-        case RCURL     : return "RCURL";
-        case EQUAL     : return "EQUAL";
-        case COMMA     : return "COMMA";
-        case SLASH     : return "SLASH";
-        case FLAG      : return "FLAG";
-        case TXN       : return "TXN";
-        case BALANCE   : return "BALANCE";
-        case OPEN      : return "OPEN";
-        case CLOSE     : return "CLOSE";
-        case PAD       : return "PAD";
-        case EVENT     : return "EVENT";
-        case PRICE     : return "PRICE";
-        case NOTE      : return "NOTE";
-        case DOCUMENT  : return "DOCUMENT";
-        case PUSHTAG   : return "PUSHTAG";
-        case POPTAG    : return "POPTAG";
-        case OPTION    : return "OPTION";
-        case DATE      : return "DATE";
-        case ACCOUNT   : return "ACCOUNT";
-        case CURRENCY  : return "CURRENCY";
-        case STRING    : return "STRING";
-        case NUMBER    : return "NUMBER";
-        case TAG       : return "TAG";
-        case LINK      : return "LINK";
-        case KEY       : return "KEY";
->>>>>>> 174e53df
     }
     return 0;
 }