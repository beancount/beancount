--- conflicted
+++ resolved
@@ -216,72 +216,43 @@
     EQUAL = 270,
     COMMA = 271,
     TILDE = 272,
-<<<<<<< HEAD
-    SLASH = 273,
-    COLON = 274,
-    FLAG = 275,
-    TXN = 276,
-    BALANCE = 277,
-    OPEN = 278,
-    CLOSE = 279,
-    COMMODITY = 280,
-    PAD = 281,
-    EVENT = 282,
-    PRICE = 283,
-    NOTE = 284,
-    DOCUMENT = 285,
-    PUSHTAG = 286,
-    POPTAG = 287,
-    PUSHMETA = 288,
-    POPMETA = 289,
-    OPTION = 290,
-    INCLUDE = 291,
-    PLUGIN = 292,
-    BOOL = 293,
-    DATE = 294,
-    ACCOUNT = 295,
-    CURRENCY = 296,
-    STRING = 297,
-    NUMBER = 298,
-    TAG = 299,
-    LINK = 300,
-    KEY = 301
-=======
     HASH = 273,
     ASTERISK = 274,
     SLASH = 275,
-    PLUS = 276,
-    MINUS = 277,
-    LPAREN = 278,
-    RPAREN = 279,
-    FLAG = 280,
-    TXN = 281,
-    BALANCE = 282,
-    OPEN = 283,
-    CLOSE = 284,
-    COMMODITY = 285,
-    PAD = 286,
-    EVENT = 287,
-    PRICE = 288,
-    NOTE = 289,
-    DOCUMENT = 290,
-    QUERY = 291,
-    PUSHTAG = 292,
-    POPTAG = 293,
-    OPTION = 294,
-    INCLUDE = 295,
-    PLUGIN = 296,
-    BOOL = 297,
-    DATE = 298,
-    ACCOUNT = 299,
-    CURRENCY = 300,
-    STRING = 301,
-    NUMBER = 302,
-    TAG = 303,
-    LINK = 304,
-    KEY = 305,
-    NEGATIVE = 306
->>>>>>> a906e279
+    COLON = 276,
+    PLUS = 277,
+    MINUS = 278,
+    LPAREN = 279,
+    RPAREN = 280,
+    FLAG = 281,
+    TXN = 282,
+    BALANCE = 283,
+    OPEN = 284,
+    CLOSE = 285,
+    COMMODITY = 286,
+    PAD = 287,
+    EVENT = 288,
+    PRICE = 289,
+    NOTE = 290,
+    DOCUMENT = 291,
+    QUERY = 292,
+    PUSHTAG = 293,
+    POPTAG = 294,
+    PUSHMETA = 295,
+    POPMETA = 296,
+    OPTION = 297,
+    INCLUDE = 298,
+    PLUGIN = 299,
+    BOOL = 300,
+    DATE = 301,
+    ACCOUNT = 302,
+    CURRENCY = 303,
+    STRING = 304,
+    NUMBER = 305,
+    TAG = 306,
+    LINK = 307,
+    KEY = 308,
+    NEGATIVE = 309
   };
 #endif
 
@@ -300,11 +271,7 @@
         PyObject* pyobj2;
     } pairobj;
 
-<<<<<<< HEAD
-#line 262 "src/python/beancount/parser/grammar.c" /* yacc.c:355  */
-=======
-#line 272 "src/python/beancount/parser/grammar.c" 
->>>>>>> a906e279
+#line 275 "src/python/beancount/parser/grammar.c" 
 };
 
 typedef union YYSTYPE YYSTYPE;
@@ -334,11 +301,7 @@
 
 /* Copy the second part of user declarations.  */
 
-<<<<<<< HEAD
-#line 290 "src/python/beancount/parser/grammar.c" /* yacc.c:358  */
-=======
-#line 302 "src/python/beancount/parser/grammar.c" 
->>>>>>> a906e279
+#line 305 "src/python/beancount/parser/grammar.c" 
 
 #ifdef short
 # undef short
@@ -580,42 +543,23 @@
 #endif /* !YYCOPY_NEEDED */
 
 /* YYFINAL -- State number of the termination state.  */
-<<<<<<< HEAD
-#define YYFINAL  37
+#define YYFINAL  38
 /* YYLAST -- Last index in YYTABLE.  */
-#define YYLAST   156
+#define YYLAST   222
 
 /* YYNTOKENS -- Number of terminals.  */
-#define YYNTOKENS  47
+#define YYNTOKENS  55
 /* YYNNTS -- Number of nonterminals.  */
-#define YYNNTS  42
+#define YYNNTS  50
 /* YYNRULES -- Number of rules.  */
-#define YYNRULES  97
+#define YYNRULES  124
 /* YYNSTATES -- Number of states.  */
-#define YYNSTATES  181
-=======
-#define YYFINAL  34
-/* YYLAST -- Last index in YYTABLE.  */
-#define YYLAST   214
-
-/* YYNTOKENS -- Number of terminals.  */
-#define YYNTOKENS  52
-/* YYNNTS -- Number of nonterminals.  */
-#define YYNNTS  47
-/* YYNRULES -- Number of rules.  */
-#define YYNRULES  119
-/* YYNSTATES -- Number of states.  */
-#define YYNSTATES  212
->>>>>>> a906e279
+#define YYNSTATES  223
 
 /* YYTRANSLATE[YYX] -- Symbol number corresponding to YYX as returned
    by yylex, with out-of-bounds checking.  */
 #define YYUNDEFTOK  2
-<<<<<<< HEAD
-#define YYMAXUTOK   301
-=======
-#define YYMAXUTOK   306
->>>>>>> a906e279
+#define YYMAXUTOK   309
 
 #define YYTRANSLATE(YYX)                                                \
   ((unsigned int) (YYX) <= YYMAXUTOK ? yytranslate[YYX] : YYUNDEFTOK)
@@ -654,42 +598,26 @@
       15,    16,    17,    18,    19,    20,    21,    22,    23,    24,
       25,    26,    27,    28,    29,    30,    31,    32,    33,    34,
       35,    36,    37,    38,    39,    40,    41,    42,    43,    44,
-<<<<<<< HEAD
-      45,    46
-=======
-      45,    46,    47,    48,    49,    50,    51
->>>>>>> a906e279
+      45,    46,    47,    48,    49,    50,    51,    52,    53,    54
 };
 
 #if YYDEBUG
   /* YYRLINE[YYN] -- Source line where rule number YYN was defined.  */
 static const yytype_uint16 yyrline[] =
 {
-<<<<<<< HEAD
-       0,   232,   232,   235,   239,   244,   245,   249,   250,   251,
-     252,   253,   259,   263,   268,   276,   281,   286,   291,   298,
-     304,   308,   310,   315,   320,   325,   331,   337,   342,   343,
-     344,   345,   346,   347,   348,   349,   353,   359,   364,   369,
-     375,   380,   386,   391,   396,   402,   408,   414,   423,   429,
-     436,   440,   446,   452,   458,   464,   470,   476,   484,   491,
-     496,   502,   507,   512,   517,   524,   530,   536,   542,   544,
-     550,   551,   552,   553,   554,   555,   556,   557,   558,   559,
-     564,   570,   576,   581,   587,   588,   589,   590,   591,   592,
-     593,   594,   595,   598,   602,   607,   625,   632
-=======
-       0,   253,   253,   256,   260,   264,   268,   273,   274,   278,
-     279,   280,   281,   282,   288,   292,   297,   302,   307,   312,
-     317,   321,   326,   334,   339,   344,   349,   356,   362,   366,
-     370,   374,   376,   380,   386,   391,   396,   401,   407,   413,
-     414,   415,   416,   417,   418,   419,   420,   424,   430,   435,
-     440,   446,   451,   457,   462,   467,   473,   479,   485,   492,
-     496,   502,   508,   514,   520,   526,   532,   540,   547,   552,
-     557,   562,   569,   575,   580,   586,   591,   597,   602,   608,
-     613,   618,   623,   639,   643,   647,   651,   658,   664,   670,
-     676,   682,   684,   690,   691,   692,   693,   694,   695,   696,
-     697,   698,   699,   700,   705,   711,   717,   722,   728,   729,
-     730,   731,   732,   733,   734,   737,   741,   746,   764,   771
->>>>>>> a906e279
+       0,   259,   259,   262,   266,   270,   274,   279,   280,   284,
+     285,   286,   287,   288,   294,   298,   303,   308,   313,   318,
+     323,   327,   332,   340,   345,   350,   355,   362,   368,   372,
+     376,   380,   382,   386,   392,   397,   402,   407,   413,   419,
+     424,   425,   426,   427,   428,   429,   430,   431,   435,   441,
+     446,   451,   457,   462,   468,   473,   478,   484,   490,   496,
+     505,   511,   518,   522,   528,   534,   540,   546,   552,   558,
+     566,   573,   578,   583,   588,   595,   601,   606,   612,   617,
+     623,   628,   634,   639,   644,   649,   665,   669,   673,   677,
+     684,   690,   696,   702,   708,   710,   716,   717,   718,   719,
+     720,   721,   722,   723,   724,   725,   726,   731,   737,   743,
+     748,   754,   755,   756,   757,   758,   759,   760,   761,   762,
+     765,   769,   774,   792,   799
 };
 #endif
 
@@ -700,37 +628,22 @@
 {
   "$end", "error", "$undefined", "LEX_ERROR", "INDENT", "EOL", "COMMENT",
   "SKIPPED", "PIPE", "ATAT", "AT", "LCURLCURL", "RCURLCURL", "LCURL",
-<<<<<<< HEAD
-  "RCURL", "EQUAL", "COMMA", "TILDE", "SLASH", "COLON", "FLAG", "TXN",
-  "BALANCE", "OPEN", "CLOSE", "COMMODITY", "PAD", "EVENT", "PRICE", "NOTE",
-  "DOCUMENT", "PUSHTAG", "POPTAG", "PUSHMETA", "POPMETA", "OPTION",
-  "INCLUDE", "PLUGIN", "BOOL", "DATE", "ACCOUNT", "CURRENCY", "STRING",
-  "NUMBER", "TAG", "LINK", "KEY", "$accept", "empty", "txn", "eol",
+  "RCURL", "EQUAL", "COMMA", "TILDE", "HASH", "ASTERISK", "SLASH", "COLON",
+  "PLUS", "MINUS", "LPAREN", "RPAREN", "FLAG", "TXN", "BALANCE", "OPEN",
+  "CLOSE", "COMMODITY", "PAD", "EVENT", "PRICE", "NOTE", "DOCUMENT",
+  "QUERY", "PUSHTAG", "POPTAG", "PUSHMETA", "POPMETA", "OPTION", "INCLUDE",
+  "PLUGIN", "BOOL", "DATE", "ACCOUNT", "CURRENCY", "STRING", "NUMBER",
+  "TAG", "LINK", "KEY", "NEGATIVE", "$accept", "empty", "txn", "eol",
   "empty_line", "number_expr", "txn_fields", "transaction", "optflag",
-  "posting", "key_value", "key_value_line", "key_value_value",
-  "posting_or_kv_list", "key_value_list", "currency_list", "pushtag",
-  "poptag", "pushmeta", "popmeta", "open", "opt_booking", "close",
-  "commodity", "pad", "balance", "amount", "amount_tolerance", "position",
-  "lot_cost_date", "price", "event", "note", "filename", "document",
-  "entry", "option", "include", "plugin", "directive", "declarations",
-  "file", YY_NULLPTR
-=======
-  "RCURL", "EQUAL", "COMMA", "TILDE", "HASH", "ASTERISK", "SLASH", "PLUS",
-  "MINUS", "LPAREN", "RPAREN", "FLAG", "TXN", "BALANCE", "OPEN", "CLOSE",
-  "COMMODITY", "PAD", "EVENT", "PRICE", "NOTE", "DOCUMENT", "QUERY",
-  "PUSHTAG", "POPTAG", "OPTION", "INCLUDE", "PLUGIN", "BOOL", "DATE",
-  "ACCOUNT", "CURRENCY", "STRING", "NUMBER", "TAG", "LINK", "KEY",
-  "NEGATIVE", "$accept", "empty", "txn", "eol", "empty_line",
-  "number_expr", "txn_fields", "transaction", "optflag",
-  "price_annotation", "posting", "key_value", "key_value_value",
-  "posting_or_kv_list", "key_value_list", "currency_list", "pushtag",
-  "poptag", "open", "opt_booking", "close", "commodity", "pad", "balance",
-  "amount", "amount_tolerance", "maybe_number", "compound_amount",
+  "price_annotation", "posting", "key_value", "key_value_line",
+  "key_value_value", "posting_or_kv_list", "key_value_list",
+  "currency_list", "pushtag", "poptag", "pushmeta", "popmeta", "open",
+  "opt_booking", "close", "commodity", "pad", "balance", "amount",
+  "amount_tolerance", "maybe_number", "compound_amount",
   "incomplete_amount", "position", "lot_spec", "lot_spec_total_legacy",
   "lot_comp_list", "lot_comp", "price", "event", "query", "note",
   "filename", "document", "entry", "option", "include", "plugin",
   "directive", "declarations", "file", YY_NULLPTR
->>>>>>> a906e279
 };
 #endif
 
@@ -743,82 +656,48 @@
      265,   266,   267,   268,   269,   270,   271,   272,   273,   274,
      275,   276,   277,   278,   279,   280,   281,   282,   283,   284,
      285,   286,   287,   288,   289,   290,   291,   292,   293,   294,
-<<<<<<< HEAD
-     295,   296,   297,   298,   299,   300,   301
+     295,   296,   297,   298,   299,   300,   301,   302,   303,   304,
+     305,   306,   307,   308,   309
 };
 # endif
 
-#define YYPACT_NINF -75
+#define YYPACT_NINF -118
 
 #define yypact_value_is_default(Yystate) \
-  (!!((Yystate) == (-75)))
-
-#define YYTABLE_NINF -98
-=======
-     295,   296,   297,   298,   299,   300,   301,   302,   303,   304,
-     305,   306
-};
-# endif
-
-#define YYPACT_NINF -186
-
-#define yypact_value_is_default(Yystate) \
-  (!!((Yystate) == (-186)))
-
-#define YYTABLE_NINF -120
->>>>>>> a906e279
+  (!!((Yystate) == (-118)))
+
+#define YYTABLE_NINF -125
 
 #define yytable_value_is_error(Yytable_value) \
   0
 
   /* YYPACT[STATE-NUM] -- Index in YYTABLE of the portion describing
      STATE-NUM.  */
-static const yytype_int8 yypact[] =
-{
-<<<<<<< HEAD
-     -75,   -75,    73,    26,   -75,     7,   -75,    41,   -75,   -35,
-      13,    10,    16,    19,    21,    23,   114,   -75,   -75,   -75,
-     -75,   -75,   -75,   -75,   -75,   -75,   -75,   -75,   -75,   -75,
-     -75,   -75,   -75,   -75,   -75,   -75,   -75,   -75,   -75,   -75,
-      33,    33,    32,    33,    39,    28,    33,    11,   -75,   -75,
-      35,    36,    42,    40,    44,    47,    45,    52,    53,   -75,
-     -75,    89,   -75,   -75,   110,   -75,    33,    33,   -75,    33,
-     -75,    54,    55,    33,    33,    59,    58,    54,    61,    69,
-     -75,     5,   -75,   -75,   -75,   -75,   -75,   -75,    49,   -75,
-     -75,     3,   -75,   -75,   -75,   -75,   -75,   -75,     2,    33,
-     -75,   -75,   -11,   -75,   -75,    33,    33,    33,    33,   -75,
-      33,   -75,   -75,   -75,   -75,   -75,    74,   -75,    54,   -75,
-     -75,    60,   -75,   -75,    33,   -75,    91,    91,   -75,   -75,
-     -75,   -75,   -75,   -75,   112,   -75,     4,    91,   -75,   -75,
-      10,   -75,    91,    91,    91,    91,    91,   -14,   -75,   -75,
-     -75,    91,    33,   -75,   -75,    79,   -75,     9,   -75,    12,
-      31,    54,    54,   -75,    54,    54,   -75,     6,    15,    33,
-      33,   -75,    81,   -75,    88,   -75,   -75,   116,   115,   -75,
-     -75
-=======
-    -186,  -186,    85,     5,  -186,    17,  -186,    23,  -186,    11,
-      26,    19,    41,    56,   158,  -186,  -186,  -186,  -186,  -186,
-    -186,  -186,  -186,  -186,  -186,  -186,  -186,  -186,  -186,  -186,
-    -186,  -186,  -186,  -186,  -186,  -186,  -186,     2,     2,    58,
-       2,     7,  -186,  -186,  -186,  -186,    52,    61,    64,    67,
-      83,    60,    87,    86,    89,    90,  -186,  -186,   129,  -186,
-    -186,     2,  -186,     2,  -186,    -2,    97,     2,     2,   101,
-     100,    -2,   105,   112,   118,  -186,    29,  -186,  -186,  -186,
-      -2,    -2,    -2,  -186,    62,     2,  -186,  -186,   -14,  -186,
-    -186,     2,     2,    99,     2,     2,  -186,     2,     2,  -186,
-    -186,  -186,  -186,  -186,  -186,  -186,   141,    -2,    -2,    -2,
-      -2,    -2,  -186,  -186,    98,  -186,  -186,     2,  -186,   162,
-     162,  -186,  -186,  -186,  -186,  -186,  -186,  -186,  -186,   163,
-    -186,   134,  -186,  -186,    79,    79,   162,  -186,  -186,   130,
-    -186,   162,   162,   162,   162,   162,   162,    -9,  -186,  -186,
-    -186,   162,   127,  -186,  -186,  -186,  -186,   151,  -186,  -186,
-    -186,  -186,  -186,  -186,  -186,    99,     2,  -186,    88,  -186,
-    -186,  -186,   185,   153,    51,   191,  -186,    -2,    94,  -186,
-    -186,    -2,    -2,  -186,    -6,  -186,  -186,  -186,    22,    50,
-    -186,     9,  -186,   164,     2,  -186,     2,  -186,   165,    -2,
-    -186,  -186,    94,    94,  -186,  -186,   198,   166,  -186,  -186,
-    -186,  -186
->>>>>>> a906e279
+static const yytype_int16 yypact[] =
+{
+    -118,  -118,    87,    10,  -118,    12,  -118,    20,  -118,   -46,
+     -23,    33,    49,   -10,     4,    61,   168,  -118,  -118,  -118,
+    -118,  -118,  -118,  -118,  -118,  -118,  -118,  -118,  -118,  -118,
+    -118,  -118,  -118,  -118,  -118,  -118,  -118,  -118,  -118,  -118,
+    -118,    16,    16,    91,    16,    92,    68,    16,     7,  -118,
+    -118,  -118,  -118,    71,    75,    76,    67,    94,    89,    96,
+      95,   104,   105,  -118,  -118,   154,  -118,  -118,   126,  -118,
+      16,    16,  -118,    16,  -118,   113,   112,    16,    16,   118,
+     120,   113,   121,   129,   130,  -118,     3,  -118,   113,   113,
+     113,  -118,  -118,  -118,  -118,  -118,  -118,  -118,  -118,    -4,
+    -118,  -118,  -118,  -118,  -118,    47,    16,  -118,  -118,   -14,
+    -118,  -118,    16,    16,    -4,    16,    16,  -118,    16,    16,
+    -118,  -118,  -118,  -118,  -118,  -118,  -118,   196,   113,   113,
+     113,   113,  -118,   113,  -118,  -118,   119,  -118,  -118,    16,
+    -118,   178,   178,  -118,  -118,  -118,  -118,  -118,  -118,  -118,
+     179,  -118,  -118,  -118,    41,    41,   133,   178,  -118,  -118,
+      33,  -118,   178,   178,   178,   178,   178,   178,     5,  -118,
+    -118,  -118,   178,    16,  -118,  -118,  -118,  -118,   137,  -118,
+      84,  -118,  -118,   189,   140,    46,   152,  -118,   113,    97,
+    -118,  -118,   113,   113,  -118,    14,  -118,  -118,  -118,    25,
+      66,  -118,    85,  -118,   142,    16,  -118,    16,  -118,   139,
+     113,  -118,  -118,    97,    97,  -118,  -118,   194,   143,  -118,
+    -118,  -118,  -118
 };
 
   /* YYDEFACT[STATE-NUM] -- Default reduction number in state STATE-NUM.
@@ -826,86 +705,49 @@
      means the default is an error.  */
 static const yytype_uint8 yydefact[] =
 {
-<<<<<<< HEAD
-       2,    96,     0,     0,    95,    10,     7,    11,    84,     0,
-       0,     0,     0,     0,     0,     0,     0,    85,    70,    86,
-      87,    88,    89,    72,    73,    79,    74,    71,    78,    75,
-      76,    77,    94,    90,    91,    92,    93,     1,     9,     8,
-       0,     0,     0,     0,     0,     0,     0,     0,     4,     3,
-       0,     0,     0,     0,     0,     0,     0,     0,     0,     2,
-       5,     0,    45,    46,     2,    47,     0,     0,    81,     0,
-      82,     0,     2,     0,     0,     0,     0,     0,     0,     0,
-      14,     0,     6,    34,    30,    29,    31,    28,    12,    32,
-      36,     0,    26,    35,    48,    80,    83,    12,     0,     0,
-      43,    42,     2,     2,     2,     0,     0,     0,     0,    68,
-       0,    18,    15,    17,    16,     2,     0,    56,     0,    57,
-       2,     0,    50,    51,     0,    40,    52,    53,     2,     2,
-       2,     2,     2,    37,    19,    13,     0,    55,    44,     2,
-       0,    41,    54,    66,    65,    67,    69,     2,    39,    38,
-      58,    49,     0,    21,    20,     0,    27,     0,    25,    59,
-       0,     0,     0,    60,     0,     0,    22,     0,     0,     0,
-       0,    63,     0,    61,     0,    24,    23,     0,     0,    64,
-      62
-=======
-       2,   118,     0,     0,   117,    12,     9,    13,   108,     0,
-       0,     0,     0,     0,     0,   109,    93,   110,   111,    95,
-      96,   102,    97,    94,   101,    98,   103,    99,   100,   116,
-     112,   113,   114,   115,     1,    11,    10,     0,     0,     0,
-       0,     0,     6,     5,     4,     3,     0,     0,     0,     0,
-       0,     0,     0,     0,     0,     0,     2,     7,     0,    56,
-      57,     0,   105,     0,   106,     0,     2,     0,     0,     0,
-       0,     0,     0,     0,     0,    22,     0,     8,   104,   107,
-       0,     0,     0,    14,     0,     0,    54,    53,     2,     2,
-       2,     0,     0,     0,     0,     0,    91,     0,     0,    26,
-      23,    25,    24,     2,    20,    19,     0,     0,     0,     0,
-       0,     0,    66,     2,     0,    59,    60,     0,    51,    61,
-      62,     2,     2,    65,     2,     2,     2,     2,    48,    27,
-      21,     0,    17,    18,    15,    16,    64,    55,     2,     0,
-      52,    63,    88,    87,    90,    92,    89,     2,    50,    49,
-      67,    58,     2,    30,    29,    31,    28,     0,    44,    41,
-      40,    42,    39,    43,    47,    45,     0,    46,     2,    38,
-      68,    37,    69,     0,    73,     0,    72,     0,     2,    74,
-      76,     2,     2,    34,     0,    86,    84,    85,    79,     0,
-      83,     0,    80,    33,     0,    32,     0,    77,     0,     2,
-      70,    75,     2,     2,    36,    35,     0,     0,    81,    82,
-      78,    71
->>>>>>> a906e279
+       2,   123,     0,     0,   122,    12,     9,    13,   111,     0,
+       0,     0,     0,     0,     0,     0,     0,   112,    96,   113,
+     114,   115,   116,    98,    99,   105,   100,    97,   104,   101,
+     106,   102,   103,   121,   117,   118,   119,   120,     1,    11,
+      10,     0,     0,     0,     0,     0,     0,     0,     0,     6,
+       5,     4,     3,     0,     0,     0,     0,     0,     0,     0,
+       0,     0,     0,     2,     7,     0,    57,    58,     2,    59,
+       0,     0,   108,     0,   109,     0,     2,     0,     0,     0,
+       0,     0,     0,     0,     0,    22,     0,     8,     0,     0,
+       0,    45,    42,    41,    43,    40,    14,    44,    48,    46,
+      38,    47,    60,   107,   110,     0,     0,    55,    54,     2,
+       2,     2,     0,     0,     0,     0,     0,    94,     0,     0,
+      26,    23,    25,    24,     2,    20,    19,     0,     0,     0,
+       0,     0,    68,     0,    69,     2,     0,    62,    63,     0,
+      52,    64,    65,     2,     2,     2,     2,     2,     2,    49,
+      27,    21,    17,    18,    15,    16,     0,    67,    56,     2,
+       0,    53,    66,    91,    90,    93,    95,    92,     2,    51,
+      50,    70,    61,     0,    30,    29,    31,    28,     0,    39,
+       2,    71,    37,    72,     0,    76,     0,    75,     0,     2,
+      77,    79,     2,     2,    34,     0,    89,    87,    88,    82,
+       0,    86,     0,    83,    33,     0,    32,     0,    80,     0,
+       2,    73,    78,     2,     2,    36,    35,     0,     0,    84,
+      85,    81,    74
 };
 
   /* YYPGOTO[NTERM-NUM].  */
 static const yytype_int16 yypgoto[] =
 {
-<<<<<<< HEAD
-     -75,     0,   -75,   -39,   -75,   -70,   -75,   -75,   -75,   -75,
-     121,    22,   -75,   -75,    -6,   -75,   -75,   -75,   -75,   -75,
-     -75,   -75,   -75,   -75,   -75,   -75,   -74,   -75,   -75,   -75,
-     -75,   -75,   -75,   -75,   -75,   -75,   -75,   -75,   -75,   -75,
-     -75,   -75
-=======
-    -186,     0,  -186,   -37,  -186,   -38,  -186,  -186,  -186,    30,
-    -186,    84,  -186,  -186,   -75,  -186,  -186,  -186,  -186,  -186,
-    -186,  -186,  -186,  -186,  -141,  -186,  -102,  -186,    46,  -186,
-    -186,  -186,  -186,  -185,  -186,  -186,  -186,  -186,  -186,  -186,
-    -186,  -186,  -186,  -186,  -186,  -186,  -186
->>>>>>> a906e279
+    -118,     0,  -118,   -41,  -118,   -48,  -118,  -118,  -118,    24,
+    -118,   209,    57,  -118,  -118,   -97,  -118,  -118,  -118,  -118,
+    -118,  -118,  -118,  -118,  -118,  -118,  -118,   -77,  -118,  -110,
+    -118,    42,  -118,  -118,  -118,  -118,  -117,  -118,  -118,  -118,
+    -118,  -118,  -118,  -118,  -118,  -118,  -118,  -118,  -118,  -118
 };
 
   /* YYDEFGOTO[NTERM-NUM].  */
 static const yytype_int16 yydefgoto[] =
 {
-<<<<<<< HEAD
-      -1,   125,    59,    62,    17,    91,    81,    18,   155,   148,
-     152,   141,    92,   134,   126,   102,    19,    20,    21,    22,
-      23,   124,    24,    25,    26,    27,    93,    99,   160,   163,
-      28,    29,    30,   110,    31,    32,    33,    34,    35,    36,
-       2,     3
-=======
-      -1,   118,    56,    59,    15,   172,    76,    16,   157,   194,
-     148,   140,   166,   129,   119,    88,    17,    18,    19,   117,
-      20,    21,    22,    23,    94,    85,   173,   190,   195,   175,
-     179,   180,   191,   192,    24,    25,    26,    27,    97,    28,
-      29,    30,    31,    32,    33,     2,     3
->>>>>>> a906e279
+      -1,   140,    63,    66,    17,   183,    86,    18,   178,   205,
+     169,   173,   161,   100,   150,   141,   109,    19,    20,    21,
+      22,    23,   139,    24,    25,    26,    27,   101,   106,   184,
+     201,   206,   186,   190,   191,   202,   203,    28,    29,    30,
+      31,   118,    32,    33,    34,    35,    36,    37,     2,     3
 };
 
   /* YYTABLE[YYPACT[STATE-NUM]] -- What to do in state STATE-NUM.  If
@@ -913,202 +755,121 @@
      number is the opposite.  If YYTABLE_NINF, syntax error.  */
 static const yytype_int16 yytable[] =
 {
-<<<<<<< HEAD
-       1,    98,    63,   107,    65,   121,   153,    68,    70,    40,
-      60,    61,    38,   111,    60,    61,    60,    61,   171,   118,
-     116,   116,   116,   161,   172,   162,    37,    94,    95,   173,
-      96,   122,    42,   174,   103,   104,    60,    61,    60,    61,
-     164,   165,   115,   119,   117,   150,    39,   112,   136,   113,
-     114,    64,    97,    69,   -33,   -33,    42,    41,    66,    80,
-     120,    45,    44,    46,    90,    47,   128,   129,   130,   131,
-      67,   132,   101,   -97,     4,    71,    72,     5,     6,     7,
-       8,    74,    73,   159,    75,   139,    77,   167,   168,    76,
-     169,   170,    78,    79,    82,   140,   100,    97,   127,   105,
-     106,   138,   123,   108,     9,    10,    11,    12,    13,    14,
-      15,   109,    16,   156,   137,   133,   147,   135,   158,   157,
-     177,   166,   142,   143,   144,   145,   146,   178,   179,   180,
-     175,   176,    43,   151,    48,    49,    50,    51,    52,    53,
-      54,    55,    56,    57,    58,     0,     0,   154,    83,    84,
-      85,    86,    87,    88,    89,     0,   149
-=======
-       1,    60,   114,    62,    64,    34,   197,    57,    58,   153,
-     154,   167,    57,    58,   198,   120,   155,   208,   209,    80,
-      81,    82,    35,   201,    78,   202,    79,    84,    36,   203,
-      89,    90,   115,    93,    57,    58,   184,    99,   136,   103,
-     -68,   152,   104,   105,   106,    83,   141,   142,   113,   143,
-     144,   145,   146,    63,   121,   122,    75,   124,   125,    37,
-     126,   127,   177,   151,   178,    39,    87,   -68,   199,   131,
-     132,   133,   134,   135,    38,   100,   189,   101,   102,   107,
-     138,   108,   109,   110,   111,  -119,     4,    40,   116,     5,
-       6,     7,     8,    57,    58,   200,    65,   207,   108,   109,
-     189,   189,    41,   128,    61,    66,    70,   112,    67,    80,
-      81,    82,    68,   185,   165,    80,    81,    82,   108,   109,
-     110,   111,     9,    10,    11,    12,    13,    69,    14,   169,
-      72,   171,    71,    73,    77,    83,    74,   186,   183,    93,
-     187,    83,    86,   137,   123,    91,    92,   156,    80,    81,
-      82,    95,   164,   108,   109,   110,   111,   204,    96,   205,
-     108,   109,   110,   111,    98,   130,   139,   147,   170,   158,
-     159,   160,   161,   162,    83,   163,    42,    43,   188,   150,
-     152,   193,   193,    44,    45,    46,    47,    48,    49,    50,
-      51,    52,    53,    54,    55,   168,    57,    58,   176,   170,
-     181,   182,   170,   170,   108,   109,   110,   111,   206,   -68,
-     210,   211,   196,   149,   174
->>>>>>> a906e279
+       1,    67,   136,    69,   115,    41,    72,    74,    64,    65,
+      38,   120,    64,    65,   142,   128,   129,    39,   130,   131,
+      99,    64,    65,   174,   175,    40,   208,   105,    42,   102,
+     103,   176,   104,   114,   209,   137,   110,   111,   157,    46,
+     125,   126,   127,   -71,   132,   124,   162,   163,   164,   165,
+     166,   167,   121,    47,   122,   123,    73,   188,    43,   189,
+     128,   129,   172,    85,   133,   135,   128,   129,    98,   130,
+     131,   143,   144,   -71,   145,   146,   108,   147,   148,   200,
+     152,   153,   154,   155,   210,   156,    43,  -124,     4,    64,
+      65,     5,     6,     7,     8,   134,   219,   220,   159,   212,
+     218,   213,    45,   200,   200,   214,    88,    89,    90,   138,
+      48,   195,    68,    70,   211,    78,   196,    71,    75,    88,
+      89,    90,    76,    77,   149,     9,    10,    11,    12,    13,
+      14,    15,   179,    16,    96,    88,    89,    90,    80,   182,
+     114,    79,    82,   197,    81,   194,   198,    96,    88,    89,
+      90,    83,   128,   129,    84,   130,   131,    64,    65,    87,
+     107,   192,   193,    96,   215,   112,   216,   158,   177,   113,
+     116,    91,    92,    93,    94,    95,    96,    97,   117,   119,
+     181,   171,   160,   168,   180,   217,    49,    50,   187,   199,
+     -71,   222,   204,   204,    51,    52,    53,    54,    55,    56,
+      57,    58,    59,    60,    61,    62,   221,   170,   128,   129,
+     181,   130,   131,   181,   181,   128,   129,   207,   130,   131,
+      44,   151,   185
 };
 
-static const yytype_int16 yycheck[] =
-{
-<<<<<<< HEAD
-       0,    71,    41,    77,    43,    16,    20,    46,    47,    44,
-       5,     6,     5,     8,     5,     6,     5,     6,    12,    17,
-      18,    18,    18,    11,    18,    13,     0,    66,    67,    14,
-      69,    42,    46,    18,    73,    74,     5,     6,     5,     6,
-       9,    10,    81,    41,    41,    41,     5,    42,   118,    44,
-      45,    19,    43,    42,     5,     6,    46,    44,    19,    59,
-      99,    42,    46,    42,    64,    42,   105,   106,   107,   108,
-      42,   110,    72,     0,     1,    40,    40,     4,     5,     6,
-       7,    41,    40,   157,    40,   124,    41,   161,   162,    42,
-     164,   165,    40,    40,     5,     4,    41,    43,   104,    40,
-      42,    41,   102,    42,    31,    32,    33,    34,    35,    36,
-      37,    42,    39,   152,   120,   115,     4,    43,   157,    40,
-      39,   160,   128,   129,   130,   131,   132,    39,    12,    14,
-     169,   170,    11,   139,    20,    21,    22,    23,    24,    25,
-      26,    27,    28,    29,    30,    -1,    -1,   147,    38,    39,
-      40,    41,    42,    43,    44,    -1,   134
-=======
-       0,    38,    16,    40,    41,     0,    12,     5,     6,    18,
-      19,   152,     5,     6,    20,    90,    25,   202,   203,    21,
-      22,    23,     5,    14,    61,    16,    63,    65,     5,    20,
-      67,    68,    46,    71,     5,     6,   177,     8,   113,    76,
-      18,    50,    80,    81,    82,    47,   121,   122,    85,   124,
-     125,   126,   127,    46,    91,    92,    56,    94,    95,    48,
-      97,    98,    11,   138,    13,    46,    66,    45,    18,   107,
-     108,   109,   110,   111,    48,    46,   178,    48,    49,    17,
-     117,    19,    20,    21,    22,     0,     1,    46,    88,     4,
-       5,     6,     7,     5,     6,    45,    44,   199,    19,    20,
-     202,   203,    46,   103,    46,    44,    46,    45,    44,    21,
-      22,    23,    45,    19,   152,    21,    22,    23,    19,    20,
-      21,    22,    37,    38,    39,    40,    41,    44,    43,   166,
-      44,   168,    45,    44,     5,    47,    46,    43,   175,   177,
-      46,    47,    45,    45,    45,    44,    46,   147,    21,    22,
-      23,    46,   152,    19,    20,    21,    22,   194,    46,   196,
-      19,    20,    21,    22,    46,    24,     4,     4,   168,    42,
-      43,    44,    45,    46,    47,    48,    18,    19,   178,    45,
-      50,   181,   182,    25,    26,    27,    28,    29,    30,    31,
-      32,    33,    34,    35,    36,    44,     5,     6,    45,   199,
-       9,    10,   202,   203,    19,    20,    21,    22,    43,    45,
-      12,    45,   182,   129,   168
->>>>>>> a906e279
+static const yytype_uint8 yycheck[] =
+{
+       0,    42,    16,    44,    81,    51,    47,    48,     5,     6,
+       0,     8,     5,     6,   111,    19,    20,     5,    22,    23,
+      68,     5,     6,    18,    19,     5,    12,    75,    51,    70,
+      71,    26,    73,    81,    20,    49,    77,    78,   135,    49,
+      88,    89,    90,    18,    48,    86,   143,   144,   145,   146,
+     147,   148,    49,    49,    51,    52,    49,    11,    53,    13,
+      19,    20,   159,    63,    17,   106,    19,    20,    68,    22,
+      23,   112,   113,    48,   115,   116,    76,   118,   119,   189,
+     128,   129,   130,   131,    18,   133,    53,     0,     1,     5,
+       6,     4,     5,     6,     7,    48,   213,   214,   139,    14,
+     210,    16,    53,   213,   214,    20,    22,    23,    24,   109,
+      49,   188,    21,    21,    48,    48,    19,    49,    47,    22,
+      23,    24,    47,    47,   124,    38,    39,    40,    41,    42,
+      43,    44,   173,    46,    50,    22,    23,    24,    49,   180,
+     188,    47,    47,    46,    48,   186,    49,    50,    22,    23,
+      24,    47,    19,    20,    49,    22,    23,     5,     6,     5,
+      48,     9,    10,    50,   205,    47,   207,    48,   168,    49,
+      49,    45,    46,    47,    48,    49,    50,    51,    49,    49,
+     180,    48,     4,     4,    47,    46,    18,    19,    48,   189,
+      48,    48,   192,   193,    26,    27,    28,    29,    30,    31,
+      32,    33,    34,    35,    36,    37,    12,   150,    19,    20,
+     210,    22,    23,   213,   214,    19,    20,   193,    22,    23,
+      11,    25,   180
 };
 
   /* YYSTOS[STATE-NUM] -- The (internal number of the) accessing
      symbol of state STATE-NUM.  */
 static const yytype_uint8 yystos[] =
 {
-<<<<<<< HEAD
-       0,    48,    87,    88,     1,     4,     5,     6,     7,    31,
-      32,    33,    34,    35,    36,    37,    39,    51,    54,    63,
-      64,    65,    66,    67,    69,    70,    71,    72,    77,    78,
-      79,    81,    82,    83,    84,    85,    86,     0,     5,     5,
-      44,    44,    46,    57,    46,    42,    42,    42,    20,    21,
-      22,    23,    24,    25,    26,    27,    28,    29,    30,    49,
-       5,     6,    50,    50,    19,    50,    19,    42,    50,    42,
-      50,    40,    40,    40,    41,    40,    42,    41,    40,    40,
-      48,    53,     5,    38,    39,    40,    41,    42,    43,    44,
-      48,    52,    59,    73,    50,    50,    50,    43,    52,    74,
-      41,    48,    62,    50,    50,    40,    42,    73,    42,    42,
-      80,     8,    42,    44,    45,    50,    18,    41,    17,    41,
-      50,    16,    42,    48,    68,    48,    61,    61,    50,    50,
-      50,    50,    50,    48,    60,    43,    52,    61,    41,    50,
-       4,    58,    61,    61,    61,    61,    61,     4,    56,    58,
-      41,    61,    57,    20,    48,    55,    50,    40,    50,    73,
-      75,    11,    13,    76,     9,    10,    50,    73,    73,    73,
-      73,    12,    18,    14,    18,    50,    50,    39,    39,    12,
-      14
-=======
-       0,    53,    97,    98,     1,     4,     5,     6,     7,    37,
-      38,    39,    40,    41,    43,    56,    59,    68,    69,    70,
-      72,    73,    74,    75,    86,    87,    88,    89,    91,    92,
-      93,    94,    95,    96,     0,     5,     5,    48,    48,    46,
-      46,    46,    18,    19,    25,    26,    27,    28,    29,    30,
-      31,    32,    33,    34,    35,    36,    54,     5,     6,    55,
-      55,    46,    55,    46,    55,    44,    44,    44,    45,    44,
-      46,    45,    44,    44,    46,    53,    58,     5,    55,    55,
-      21,    22,    23,    47,    57,    77,    45,    53,    67,    55,
-      55,    44,    46,    57,    76,    46,    46,    90,    46,     8,
-      46,    48,    49,    55,    57,    57,    57,    17,    19,    20,
-      21,    22,    45,    55,    16,    46,    53,    71,    53,    66,
-      66,    55,    55,    45,    55,    55,    55,    55,    53,    65,
-      24,    57,    57,    57,    57,    57,    66,    45,    55,     4,
-      63,    66,    66,    66,    66,    66,    66,     4,    62,    63,
-      45,    66,    50,    18,    19,    25,    53,    60,    42,    43,
-      44,    45,    46,    48,    53,    57,    64,    76,    44,    55,
-      53,    55,    57,    78,    80,    81,    45,    11,    13,    82,
-      83,     9,    10,    55,    76,    19,    43,    46,    53,    78,
-      79,    84,    85,    53,    61,    80,    61,    12,    20,    18,
-      45,    14,    16,    20,    55,    55,    43,    78,    85,    85,
-      12,    45
->>>>>>> a906e279
+       0,    56,   103,   104,     1,     4,     5,     6,     7,    38,
+      39,    40,    41,    42,    43,    44,    46,    59,    62,    72,
+      73,    74,    75,    76,    78,    79,    80,    81,    92,    93,
+      94,    95,    97,    98,    99,   100,   101,   102,     0,     5,
+       5,    51,    51,    53,    66,    53,    49,    49,    49,    18,
+      19,    26,    27,    28,    29,    30,    31,    32,    33,    34,
+      35,    36,    37,    57,     5,     6,    58,    58,    21,    58,
+      21,    49,    58,    49,    58,    47,    47,    47,    48,    47,
+      49,    48,    47,    47,    49,    56,    61,     5,    22,    23,
+      24,    45,    46,    47,    48,    49,    50,    51,    56,    60,
+      68,    82,    58,    58,    58,    60,    83,    48,    56,    71,
+      58,    58,    47,    49,    60,    82,    49,    49,    96,    49,
+       8,    49,    51,    52,    58,    60,    60,    60,    19,    20,
+      22,    23,    48,    17,    48,    58,    16,    49,    56,    77,
+      56,    70,    70,    58,    58,    58,    58,    58,    58,    56,
+      69,    25,    60,    60,    60,    60,    60,    70,    48,    58,
+       4,    67,    70,    70,    70,    70,    70,    70,     4,    65,
+      67,    48,    70,    66,    18,    19,    26,    56,    63,    58,
+      47,    56,    58,    60,    84,    86,    87,    48,    11,    13,
+      88,    89,     9,    10,    58,    82,    19,    46,    49,    56,
+      84,    85,    90,    91,    56,    64,    86,    64,    12,    20,
+      18,    48,    14,    16,    20,    58,    58,    46,    84,    91,
+      91,    12,    48
 };
 
   /* YYR1[YYN] -- Symbol number of symbol that rule YYN derives.  */
 static const yytype_uint8 yyr1[] =
 {
-<<<<<<< HEAD
-       0,    47,    48,    49,    49,    50,    50,    51,    51,    51,
-      51,    51,    52,    52,    53,    53,    53,    53,    53,    54,
-      55,    55,    56,    56,    56,    56,    57,    58,    59,    59,
-      59,    59,    59,    59,    59,    59,    59,    60,    60,    60,
-      61,    61,    62,    62,    62,    63,    64,    65,    66,    67,
-      68,    68,    69,    70,    71,    72,    73,    74,    74,    75,
-      75,    76,    76,    76,    76,    77,    78,    79,    80,    81,
-      82,    82,    82,    82,    82,    82,    82,    82,    82,    82,
-      83,    84,    85,    85,    86,    86,    86,    86,    86,    86,
-      86,    86,    86,    87,    87,    87,    87,    88
-=======
-       0,    52,    53,    54,    54,    54,    54,    55,    55,    56,
-      56,    56,    56,    56,    57,    57,    57,    57,    57,    57,
-      57,    57,    58,    58,    58,    58,    58,    59,    60,    60,
-      60,    60,    61,    61,    62,    62,    62,    62,    63,    64,
-      64,    64,    64,    64,    64,    64,    64,    64,    65,    65,
-      65,    66,    66,    67,    67,    67,    68,    69,    70,    71,
-      71,    72,    73,    74,    75,    76,    77,    77,    78,    78,
-      79,    79,    80,    81,    81,    82,    82,    83,    83,    84,
-      84,    84,    84,    85,    85,    85,    85,    86,    87,    88,
-      89,    90,    91,    92,    92,    92,    92,    92,    92,    92,
-      92,    92,    92,    92,    93,    94,    95,    95,    96,    96,
-      96,    96,    96,    96,    96,    97,    97,    97,    97,    98
->>>>>>> a906e279
+       0,    55,    56,    57,    57,    57,    57,    58,    58,    59,
+      59,    59,    59,    59,    60,    60,    60,    60,    60,    60,
+      60,    60,    61,    61,    61,    61,    61,    62,    63,    63,
+      63,    63,    64,    64,    65,    65,    65,    65,    66,    67,
+      68,    68,    68,    68,    68,    68,    68,    68,    68,    69,
+      69,    69,    70,    70,    71,    71,    71,    72,    73,    74,
+      75,    76,    77,    77,    78,    79,    80,    81,    82,    83,
+      83,    84,    84,    85,    85,    86,    87,    87,    88,    88,
+      89,    89,    90,    90,    90,    90,    91,    91,    91,    91,
+      92,    93,    94,    95,    96,    97,    98,    98,    98,    98,
+      98,    98,    98,    98,    98,    98,    98,    99,   100,   101,
+     101,   102,   102,   102,   102,   102,   102,   102,   102,   102,
+     103,   103,   103,   103,   104
 };
 
   /* YYR2[YYN] -- Number of symbols on the right hand side of rule YYN.  */
 static const yytype_uint8 yyr2[] =
 {
-<<<<<<< HEAD
-       0,     2,     0,     1,     1,     1,     2,     1,     2,     2,
-       1,     1,     1,     3,     1,     2,     2,     2,     2,     5,
-       1,     1,     5,     7,     7,     4,     3,     3,     1,     1,
-       1,     1,     1,     1,     1,     1,     1,     1,     2,     2,
-       1,     2,     1,     1,     3,     3,     3,     3,     4,     7,
-       1,     1,     5,     5,     6,     6,     2,     2,     4,     1,
-       2,     3,     5,     3,     5,     6,     6,     6,     1,     6,
-       1,     1,     1,     1,     1,     1,     1,     1,     1,     1,
-       4,     3,     3,     4,     1,     1,     1,     1,     1,     1,
-       1,     1,     1,     2,     2,     2,     1,     1
-=======
        0,     2,     0,     1,     1,     1,     1,     1,     2,     1,
        2,     2,     1,     1,     1,     3,     3,     3,     3,     2,
        2,     3,     1,     2,     2,     2,     2,     5,     1,     1,
-       1,     1,     1,     1,     5,     7,     7,     4,     4,     1,
-       1,     1,     1,     1,     1,     1,     1,     1,     1,     2,
-       2,     1,     2,     1,     1,     3,     3,     3,     7,     1,
-       1,     5,     5,     6,     6,     2,     2,     4,     1,     1,
-       2,     4,     2,     1,     2,     3,     1,     3,     5,     1,
-       1,     3,     3,     1,     1,     1,     1,     6,     6,     6,
-       6,     1,     6,     1,     1,     1,     1,     1,     1,     1,
-       1,     1,     1,     1,     4,     3,     3,     4,     1,     1,
-       1,     1,     1,     1,     1,     2,     2,     2,     1,     1
->>>>>>> a906e279
+       1,     1,     1,     1,     5,     7,     7,     4,     3,     3,
+       1,     1,     1,     1,     1,     1,     1,     1,     1,     1,
+       2,     2,     1,     2,     1,     1,     3,     3,     3,     3,
+       4,     7,     1,     1,     5,     5,     6,     6,     2,     2,
+       4,     1,     1,     2,     4,     2,     1,     2,     3,     1,
+       3,     5,     1,     1,     3,     3,     1,     1,     1,     1,
+       6,     6,     6,     6,     1,     6,     1,     1,     1,     1,
+       1,     1,     1,     1,     1,     1,     1,     4,     3,     3,
+       4,     1,     1,     1,     1,     1,     1,     1,     1,     1,
+       2,     2,     2,     1,     1
 };
 
 
@@ -1884,144 +1645,108 @@
   switch (yyn)
     {
         case 3:
-<<<<<<< HEAD
-#line 236 "src/python/beancount/parser/grammar.y" /* yacc.c:1646  */
+#line 263 "src/python/beancount/parser/grammar.y" 
     {
         (yyval.character) = '*';
     }
-#line 1599 "src/python/beancount/parser/grammar.c" /* yacc.c:1646  */
+#line 1653 "src/python/beancount/parser/grammar.c" 
     break;
 
   case 4:
-#line 240 "src/python/beancount/parser/grammar.y" /* yacc.c:1646  */
+#line 267 "src/python/beancount/parser/grammar.y" 
     {
         (yyval.character) = (yyvsp[0].character);
     }
-#line 1607 "src/python/beancount/parser/grammar.c" /* yacc.c:1646  */
-    break;
-
-  case 12:
-#line 260 "src/python/beancount/parser/grammar.y" /* yacc.c:1646  */
+#line 1661 "src/python/beancount/parser/grammar.c" 
+    break;
+
+  case 5:
+#line 271 "src/python/beancount/parser/grammar.y" 
+    {
+        (yyval.character) = '*';
+    }
+#line 1669 "src/python/beancount/parser/grammar.c" 
+    break;
+
+  case 6:
+#line 275 "src/python/beancount/parser/grammar.y" 
+    {
+        (yyval.character) = '#';
+    }
+#line 1677 "src/python/beancount/parser/grammar.c" 
+    break;
+
+  case 14:
+#line 295 "src/python/beancount/parser/grammar.y" 
     {
                 (yyval.pyobj) = (yyvsp[0].pyobj);
             }
-#line 1615 "src/python/beancount/parser/grammar.c" /* yacc.c:1646  */
-    break;
-
-  case 13:
-#line 264 "src/python/beancount/parser/grammar.y" /* yacc.c:1646  */
-=======
-#line 257 "src/python/beancount/parser/grammar.y" 
-    {
-        (yyval.character) = '*';
-    }
-#line 1641 "src/python/beancount/parser/grammar.c" 
-    break;
-
-  case 4:
-#line 261 "src/python/beancount/parser/grammar.y" 
-    {
-        (yyval.character) = (yyvsp[0].character);
-    }
-#line 1649 "src/python/beancount/parser/grammar.c" 
-    break;
-
-  case 5:
-#line 265 "src/python/beancount/parser/grammar.y" 
-    {
-        (yyval.character) = '*';
-    }
-#line 1657 "src/python/beancount/parser/grammar.c" 
-    break;
-
-  case 6:
-#line 269 "src/python/beancount/parser/grammar.y" 
-    {
-        (yyval.character) = '#';
-    }
-#line 1665 "src/python/beancount/parser/grammar.c" 
-    break;
-
-  case 14:
-#line 289 "src/python/beancount/parser/grammar.y" 
-    {
-                (yyval.pyobj) = (yyvsp[0].pyobj);
-            }
-#line 1673 "src/python/beancount/parser/grammar.c" 
+#line 1685 "src/python/beancount/parser/grammar.c" 
     break;
 
   case 15:
-#line 293 "src/python/beancount/parser/grammar.y" 
+#line 299 "src/python/beancount/parser/grammar.y" 
     {
                 (yyval.pyobj) = PyNumber_Add((yyvsp[-2].pyobj), (yyvsp[0].pyobj));
                 DECREF2((yyvsp[-2].pyobj), (yyvsp[0].pyobj));
             }
-#line 1682 "src/python/beancount/parser/grammar.c" 
+#line 1694 "src/python/beancount/parser/grammar.c" 
     break;
 
   case 16:
-#line 298 "src/python/beancount/parser/grammar.y" 
+#line 304 "src/python/beancount/parser/grammar.y" 
     {
                 (yyval.pyobj) = PyNumber_Subtract((yyvsp[-2].pyobj), (yyvsp[0].pyobj));
                 DECREF2((yyvsp[-2].pyobj), (yyvsp[0].pyobj));
             }
-#line 1691 "src/python/beancount/parser/grammar.c" 
+#line 1703 "src/python/beancount/parser/grammar.c" 
     break;
 
   case 17:
-#line 303 "src/python/beancount/parser/grammar.y" 
+#line 309 "src/python/beancount/parser/grammar.y" 
     {
                 (yyval.pyobj) = PyNumber_Multiply((yyvsp[-2].pyobj), (yyvsp[0].pyobj));
                 DECREF2((yyvsp[-2].pyobj), (yyvsp[0].pyobj));
             }
-#line 1700 "src/python/beancount/parser/grammar.c" 
+#line 1712 "src/python/beancount/parser/grammar.c" 
     break;
 
   case 18:
-#line 308 "src/python/beancount/parser/grammar.y" 
->>>>>>> a906e279
+#line 314 "src/python/beancount/parser/grammar.y" 
     {
                 (yyval.pyobj) = PyNumber_TrueDivide((yyvsp[-2].pyobj), (yyvsp[0].pyobj));
                 DECREF2((yyvsp[-2].pyobj), (yyvsp[0].pyobj));
             }
-<<<<<<< HEAD
-#line 1623 "src/python/beancount/parser/grammar.c" /* yacc.c:1646  */
-    break;
-
-  case 14:
-#line 269 "src/python/beancount/parser/grammar.y" /* yacc.c:1646  */
-=======
-#line 1709 "src/python/beancount/parser/grammar.c" 
+#line 1721 "src/python/beancount/parser/grammar.c" 
     break;
 
   case 19:
-#line 313 "src/python/beancount/parser/grammar.y" 
+#line 319 "src/python/beancount/parser/grammar.y" 
     {
                 (yyval.pyobj) = PyNumber_Negative((yyvsp[0].pyobj));
                 DECREF1((yyvsp[0].pyobj));
             }
-#line 1718 "src/python/beancount/parser/grammar.c" 
+#line 1730 "src/python/beancount/parser/grammar.c" 
     break;
 
   case 20:
-#line 318 "src/python/beancount/parser/grammar.y" 
+#line 324 "src/python/beancount/parser/grammar.y" 
     {
                 (yyval.pyobj) = (yyvsp[0].pyobj);
             }
-#line 1726 "src/python/beancount/parser/grammar.c" 
+#line 1738 "src/python/beancount/parser/grammar.c" 
     break;
 
   case 21:
-#line 322 "src/python/beancount/parser/grammar.y" 
+#line 328 "src/python/beancount/parser/grammar.y" 
     {
                 (yyval.pyobj) = (yyvsp[-1].pyobj);
             }
-#line 1734 "src/python/beancount/parser/grammar.c" 
+#line 1746 "src/python/beancount/parser/grammar.c" 
     break;
 
   case 22:
-#line 327 "src/python/beancount/parser/grammar.y" 
->>>>>>> a906e279
+#line 333 "src/python/beancount/parser/grammar.y" 
     {
                /* Note: We're passing a bogus value here in order to avoid
                 * having to declare a second macro just for this one special
@@ -2029,443 +1754,258 @@
                BUILDY(,
                       (yyval.pyobj), "txn_field_new", "O", Py_None);
            }
-<<<<<<< HEAD
-#line 1635 "src/python/beancount/parser/grammar.c" /* yacc.c:1646  */
-    break;
-
-  case 15:
-#line 277 "src/python/beancount/parser/grammar.y" /* yacc.c:1646  */
-=======
-#line 1746 "src/python/beancount/parser/grammar.c" 
+#line 1758 "src/python/beancount/parser/grammar.c" 
     break;
 
   case 23:
-#line 335 "src/python/beancount/parser/grammar.y" 
->>>>>>> a906e279
+#line 341 "src/python/beancount/parser/grammar.y" 
     {
                BUILDY(DECREF2((yyvsp[-1].pyobj), (yyvsp[0].pyobj)),
                       (yyval.pyobj), "txn_field_STRING", "OO", (yyvsp[-1].pyobj), (yyvsp[0].pyobj));
            }
-<<<<<<< HEAD
-#line 1644 "src/python/beancount/parser/grammar.c" /* yacc.c:1646  */
-    break;
-
-  case 16:
-#line 282 "src/python/beancount/parser/grammar.y" /* yacc.c:1646  */
-=======
-#line 1755 "src/python/beancount/parser/grammar.c" 
+#line 1767 "src/python/beancount/parser/grammar.c" 
     break;
 
   case 24:
-#line 340 "src/python/beancount/parser/grammar.y" 
->>>>>>> a906e279
+#line 346 "src/python/beancount/parser/grammar.y" 
     {
                BUILDY(DECREF2((yyvsp[-1].pyobj), (yyvsp[0].pyobj)),
                       (yyval.pyobj), "txn_field_LINK", "OO", (yyvsp[-1].pyobj), (yyvsp[0].pyobj));
            }
-<<<<<<< HEAD
-#line 1653 "src/python/beancount/parser/grammar.c" /* yacc.c:1646  */
-    break;
-
-  case 17:
-#line 287 "src/python/beancount/parser/grammar.y" /* yacc.c:1646  */
-=======
-#line 1764 "src/python/beancount/parser/grammar.c" 
+#line 1776 "src/python/beancount/parser/grammar.c" 
     break;
 
   case 25:
-#line 345 "src/python/beancount/parser/grammar.y" 
->>>>>>> a906e279
+#line 351 "src/python/beancount/parser/grammar.y" 
     {
                BUILDY(DECREF2((yyvsp[-1].pyobj), (yyvsp[0].pyobj)),
                       (yyval.pyobj), "txn_field_TAG", "OO", (yyvsp[-1].pyobj), (yyvsp[0].pyobj));
            }
-<<<<<<< HEAD
-#line 1662 "src/python/beancount/parser/grammar.c" /* yacc.c:1646  */
-    break;
-
-  case 18:
-#line 292 "src/python/beancount/parser/grammar.y" /* yacc.c:1646  */
-=======
-#line 1773 "src/python/beancount/parser/grammar.c" 
+#line 1785 "src/python/beancount/parser/grammar.c" 
     break;
 
   case 26:
-#line 350 "src/python/beancount/parser/grammar.y" 
->>>>>>> a906e279
+#line 356 "src/python/beancount/parser/grammar.y" 
     {
                /* Mark PIPE as present for backwards compatibility and raise an error */
                BUILDY(DECREF1((yyvsp[-1].pyobj)),
                       (yyval.pyobj), "txn_field_PIPE", "OO", (yyvsp[-1].pyobj), Py_None);
            }
-<<<<<<< HEAD
-#line 1672 "src/python/beancount/parser/grammar.c" /* yacc.c:1646  */
-    break;
-
-  case 19:
-#line 299 "src/python/beancount/parser/grammar.y" /* yacc.c:1646  */
-=======
-#line 1783 "src/python/beancount/parser/grammar.c" 
+#line 1795 "src/python/beancount/parser/grammar.c" 
     break;
 
   case 27:
-#line 357 "src/python/beancount/parser/grammar.y" 
->>>>>>> a906e279
+#line 363 "src/python/beancount/parser/grammar.y" 
     {
                 BUILDY(DECREF3((yyvsp[-4].pyobj), (yyvsp[-2].pyobj), (yyvsp[0].pyobj)),
                        (yyval.pyobj), "transaction", "siObOO", FILE_LINE_ARGS, (yyvsp[-4].pyobj), (yyvsp[-3].character), (yyvsp[-2].pyobj), (yyvsp[0].pyobj));
             }
-<<<<<<< HEAD
-#line 1681 "src/python/beancount/parser/grammar.c" /* yacc.c:1646  */
-    break;
-
-  case 20:
-#line 305 "src/python/beancount/parser/grammar.y" /* yacc.c:1646  */
+#line 1804 "src/python/beancount/parser/grammar.c" 
+    break;
+
+  case 28:
+#line 369 "src/python/beancount/parser/grammar.y" 
     {
             (yyval.character) = '\0';
         }
-#line 1689 "src/python/beancount/parser/grammar.c" /* yacc.c:1646  */
-    break;
-
-  case 22:
-#line 311 "src/python/beancount/parser/grammar.y" /* yacc.c:1646  */
-=======
-#line 1792 "src/python/beancount/parser/grammar.c" 
-    break;
-
-  case 28:
-#line 363 "src/python/beancount/parser/grammar.y" 
-    {
-            (yyval.character) = '\0';
-        }
-#line 1800 "src/python/beancount/parser/grammar.c" 
+#line 1812 "src/python/beancount/parser/grammar.c" 
     break;
 
   case 29:
-#line 367 "src/python/beancount/parser/grammar.y" 
+#line 373 "src/python/beancount/parser/grammar.y" 
     {
             (yyval.character) = '*';
         }
-#line 1808 "src/python/beancount/parser/grammar.c" 
+#line 1820 "src/python/beancount/parser/grammar.c" 
     break;
 
   case 30:
-#line 371 "src/python/beancount/parser/grammar.y" 
+#line 377 "src/python/beancount/parser/grammar.y" 
     {
             (yyval.character) = '*';
         }
-#line 1816 "src/python/beancount/parser/grammar.c" 
+#line 1828 "src/python/beancount/parser/grammar.c" 
     break;
 
   case 32:
-#line 377 "src/python/beancount/parser/grammar.y" 
+#line 383 "src/python/beancount/parser/grammar.y" 
     {
                      (yyval.pyobj) = (yyvsp[0].pyobj);
                  }
-#line 1824 "src/python/beancount/parser/grammar.c" 
+#line 1836 "src/python/beancount/parser/grammar.c" 
     break;
 
   case 33:
-#line 381 "src/python/beancount/parser/grammar.y" 
+#line 387 "src/python/beancount/parser/grammar.y" 
     {
                      BUILDY(,
                             (yyval.pyobj), "amount", "OO", Py_None, Py_None);
                  }
-#line 1833 "src/python/beancount/parser/grammar.c" 
+#line 1845 "src/python/beancount/parser/grammar.c" 
     break;
 
   case 34:
-#line 387 "src/python/beancount/parser/grammar.y" 
->>>>>>> a906e279
+#line 393 "src/python/beancount/parser/grammar.y" 
     {
             BUILDY(DECREF2((yyvsp[-2].pyobj), (yyvsp[-1].pyobj)),
                    (yyval.pyobj), "posting", "siOOOOb", FILE_LINE_ARGS, (yyvsp[-2].pyobj), (yyvsp[-1].pyobj), Py_None, Py_False, (yyvsp[-3].character));
         }
-<<<<<<< HEAD
-#line 1698 "src/python/beancount/parser/grammar.c" /* yacc.c:1646  */
-    break;
-
-  case 23:
-#line 316 "src/python/beancount/parser/grammar.y" /* yacc.c:1646  */
-=======
-#line 1842 "src/python/beancount/parser/grammar.c" 
+#line 1854 "src/python/beancount/parser/grammar.c" 
     break;
 
   case 35:
-#line 392 "src/python/beancount/parser/grammar.y" 
->>>>>>> a906e279
+#line 398 "src/python/beancount/parser/grammar.y" 
     {
             BUILDY(DECREF3((yyvsp[-4].pyobj), (yyvsp[-3].pyobj), (yyvsp[-1].pyobj)),
                    (yyval.pyobj), "posting", "siOOOOb", FILE_LINE_ARGS, (yyvsp[-4].pyobj), (yyvsp[-3].pyobj), (yyvsp[-1].pyobj), Py_False, (yyvsp[-5].character));
         }
-<<<<<<< HEAD
-#line 1707 "src/python/beancount/parser/grammar.c" /* yacc.c:1646  */
-    break;
-
-  case 24:
-#line 321 "src/python/beancount/parser/grammar.y" /* yacc.c:1646  */
-=======
-#line 1851 "src/python/beancount/parser/grammar.c" 
+#line 1863 "src/python/beancount/parser/grammar.c" 
     break;
 
   case 36:
-#line 397 "src/python/beancount/parser/grammar.y" 
->>>>>>> a906e279
+#line 403 "src/python/beancount/parser/grammar.y" 
     {
             BUILDY(DECREF3((yyvsp[-4].pyobj), (yyvsp[-3].pyobj), (yyvsp[-1].pyobj)),
                    (yyval.pyobj), "posting", "siOOOOb", FILE_LINE_ARGS, (yyvsp[-4].pyobj), (yyvsp[-3].pyobj), (yyvsp[-1].pyobj), Py_True, (yyvsp[-5].character));
         }
-<<<<<<< HEAD
-#line 1716 "src/python/beancount/parser/grammar.c" /* yacc.c:1646  */
-    break;
-
-  case 25:
-#line 326 "src/python/beancount/parser/grammar.y" /* yacc.c:1646  */
-=======
-#line 1860 "src/python/beancount/parser/grammar.c" 
+#line 1872 "src/python/beancount/parser/grammar.c" 
     break;
 
   case 37:
-#line 402 "src/python/beancount/parser/grammar.y" 
->>>>>>> a906e279
+#line 408 "src/python/beancount/parser/grammar.y" 
     {
             BUILDY(DECREF1((yyvsp[-1].pyobj)),
                    (yyval.pyobj), "posting", "siOOOOb", FILE_LINE_ARGS, (yyvsp[-1].pyobj), Py_None, Py_None, Py_False, (yyvsp[-2].character));
         }
-<<<<<<< HEAD
-#line 1725 "src/python/beancount/parser/grammar.c" /* yacc.c:1646  */
-    break;
-
-  case 26:
-#line 332 "src/python/beancount/parser/grammar.y" /* yacc.c:1646  */
-=======
-#line 1869 "src/python/beancount/parser/grammar.c" 
+#line 1881 "src/python/beancount/parser/grammar.c" 
     break;
 
   case 38:
-#line 408 "src/python/beancount/parser/grammar.y" 
->>>>>>> a906e279
+#line 414 "src/python/beancount/parser/grammar.y" 
     {
               BUILDY(DECREF2((yyvsp[-1].string), (yyvsp[0].pyobj)),
                      (yyval.pyobj), "key_value", "OO", (yyvsp[-1].string), (yyvsp[0].pyobj));
           }
-<<<<<<< HEAD
-#line 1734 "src/python/beancount/parser/grammar.c" /* yacc.c:1646  */
-    break;
-
-  case 27:
-#line 338 "src/python/beancount/parser/grammar.y" /* yacc.c:1646  */
+#line 1890 "src/python/beancount/parser/grammar.c" 
+    break;
+
+  case 39:
+#line 420 "src/python/beancount/parser/grammar.y" 
     {
                        (yyval.pyobj) = (yyvsp[-1].pyobj);
                    }
-#line 1742 "src/python/beancount/parser/grammar.c" /* yacc.c:1646  */
-    break;
-
-  case 35:
-#line 350 "src/python/beancount/parser/grammar.y" /* yacc.c:1646  */
+#line 1898 "src/python/beancount/parser/grammar.c" 
+    break;
+
+  case 47:
+#line 432 "src/python/beancount/parser/grammar.y" 
     {
                     (yyval.pyobj) = (yyvsp[0].pyobj);
                 }
-#line 1750 "src/python/beancount/parser/grammar.c" /* yacc.c:1646  */
-    break;
-
-  case 36:
-#line 354 "src/python/beancount/parser/grammar.y" /* yacc.c:1646  */
-=======
-#line 1878 "src/python/beancount/parser/grammar.c" 
-    break;
-
-  case 46:
-#line 421 "src/python/beancount/parser/grammar.y" 
-    {
-                    (yyval.pyobj) = (yyvsp[0].pyobj);
-                }
-#line 1886 "src/python/beancount/parser/grammar.c" 
-    break;
-
-  case 47:
-#line 425 "src/python/beancount/parser/grammar.y" 
->>>>>>> a906e279
+#line 1906 "src/python/beancount/parser/grammar.c" 
+    break;
+
+  case 48:
+#line 436 "src/python/beancount/parser/grammar.y" 
     {
                     Py_INCREF(Py_None);
                     (yyval.pyobj) = Py_None;
                 }
-<<<<<<< HEAD
-#line 1759 "src/python/beancount/parser/grammar.c" /* yacc.c:1646  */
-    break;
-
-  case 37:
-#line 360 "src/python/beancount/parser/grammar.y" /* yacc.c:1646  */
-=======
-#line 1895 "src/python/beancount/parser/grammar.c" 
-    break;
-
-  case 48:
-#line 431 "src/python/beancount/parser/grammar.y" 
->>>>>>> a906e279
+#line 1915 "src/python/beancount/parser/grammar.c" 
+    break;
+
+  case 49:
+#line 442 "src/python/beancount/parser/grammar.y" 
     {
                        Py_INCREF(Py_None);
                        (yyval.pyobj) = Py_None;
                    }
-<<<<<<< HEAD
-#line 1768 "src/python/beancount/parser/grammar.c" /* yacc.c:1646  */
-    break;
-
-  case 38:
-#line 365 "src/python/beancount/parser/grammar.y" /* yacc.c:1646  */
-=======
-#line 1904 "src/python/beancount/parser/grammar.c" 
-    break;
-
-  case 49:
-#line 436 "src/python/beancount/parser/grammar.y" 
->>>>>>> a906e279
+#line 1924 "src/python/beancount/parser/grammar.c" 
+    break;
+
+  case 50:
+#line 447 "src/python/beancount/parser/grammar.y" 
     {
                        BUILDY(DECREF2((yyvsp[-1].pyobj), (yyvsp[0].pyobj)),
                               (yyval.pyobj), "handle_list", "OO", (yyvsp[-1].pyobj), (yyvsp[0].pyobj));
                    }
-<<<<<<< HEAD
-#line 1777 "src/python/beancount/parser/grammar.c" /* yacc.c:1646  */
-    break;
-
-  case 39:
-#line 370 "src/python/beancount/parser/grammar.y" /* yacc.c:1646  */
-=======
-#line 1913 "src/python/beancount/parser/grammar.c" 
-    break;
-
-  case 50:
-#line 441 "src/python/beancount/parser/grammar.y" 
->>>>>>> a906e279
+#line 1933 "src/python/beancount/parser/grammar.c" 
+    break;
+
+  case 51:
+#line 452 "src/python/beancount/parser/grammar.y" 
     {
                        BUILDY(DECREF2((yyvsp[-1].pyobj), (yyvsp[0].pyobj)),
                               (yyval.pyobj), "handle_list", "OO", (yyvsp[-1].pyobj), (yyvsp[0].pyobj));
                    }
-<<<<<<< HEAD
-#line 1786 "src/python/beancount/parser/grammar.c" /* yacc.c:1646  */
-    break;
-
-  case 40:
-#line 376 "src/python/beancount/parser/grammar.y" /* yacc.c:1646  */
-=======
-#line 1922 "src/python/beancount/parser/grammar.c" 
-    break;
-
-  case 51:
-#line 447 "src/python/beancount/parser/grammar.y" 
->>>>>>> a906e279
+#line 1942 "src/python/beancount/parser/grammar.c" 
+    break;
+
+  case 52:
+#line 458 "src/python/beancount/parser/grammar.y" 
     {
                    Py_INCREF(Py_None);
                    (yyval.pyobj) = Py_None;
                }
-<<<<<<< HEAD
-#line 1795 "src/python/beancount/parser/grammar.c" /* yacc.c:1646  */
-    break;
-
-  case 41:
-#line 381 "src/python/beancount/parser/grammar.y" /* yacc.c:1646  */
-=======
-#line 1931 "src/python/beancount/parser/grammar.c" 
-    break;
-
-  case 52:
-#line 452 "src/python/beancount/parser/grammar.y" 
->>>>>>> a906e279
+#line 1951 "src/python/beancount/parser/grammar.c" 
+    break;
+
+  case 53:
+#line 463 "src/python/beancount/parser/grammar.y" 
     {
                    BUILDY(DECREF2((yyvsp[-1].pyobj), (yyvsp[0].pyobj)),
                           (yyval.pyobj), "handle_list", "OO", (yyvsp[-1].pyobj), (yyvsp[0].pyobj));
                }
-<<<<<<< HEAD
-#line 1804 "src/python/beancount/parser/grammar.c" /* yacc.c:1646  */
-    break;
-
-  case 42:
-#line 387 "src/python/beancount/parser/grammar.y" /* yacc.c:1646  */
-=======
-#line 1940 "src/python/beancount/parser/grammar.c" 
-    break;
-
-  case 53:
-#line 458 "src/python/beancount/parser/grammar.y" 
->>>>>>> a906e279
+#line 1960 "src/python/beancount/parser/grammar.c" 
+    break;
+
+  case 54:
+#line 469 "src/python/beancount/parser/grammar.y" 
     {
                   Py_INCREF(Py_None);
                   (yyval.pyobj) = Py_None;
               }
-<<<<<<< HEAD
-#line 1813 "src/python/beancount/parser/grammar.c" /* yacc.c:1646  */
-    break;
-
-  case 43:
-#line 392 "src/python/beancount/parser/grammar.y" /* yacc.c:1646  */
-=======
-#line 1949 "src/python/beancount/parser/grammar.c" 
-    break;
-
-  case 54:
-#line 463 "src/python/beancount/parser/grammar.y" 
->>>>>>> a906e279
+#line 1969 "src/python/beancount/parser/grammar.c" 
+    break;
+
+  case 55:
+#line 474 "src/python/beancount/parser/grammar.y" 
     {
                   BUILDY(DECREF1((yyvsp[0].pyobj)),
                          (yyval.pyobj), "handle_list", "OO", Py_None, (yyvsp[0].pyobj));
               }
-<<<<<<< HEAD
-#line 1822 "src/python/beancount/parser/grammar.c" /* yacc.c:1646  */
-    break;
-
-  case 44:
-#line 397 "src/python/beancount/parser/grammar.y" /* yacc.c:1646  */
-=======
-#line 1958 "src/python/beancount/parser/grammar.c" 
-    break;
-
-  case 55:
-#line 468 "src/python/beancount/parser/grammar.y" 
->>>>>>> a906e279
+#line 1978 "src/python/beancount/parser/grammar.c" 
+    break;
+
+  case 56:
+#line 479 "src/python/beancount/parser/grammar.y" 
     {
                   BUILDY(DECREF2((yyvsp[-2].pyobj), (yyvsp[0].pyobj)),
                          (yyval.pyobj), "handle_list", "OO", (yyvsp[-2].pyobj), (yyvsp[0].pyobj));
               }
-<<<<<<< HEAD
-#line 1831 "src/python/beancount/parser/grammar.c" /* yacc.c:1646  */
-    break;
-
-  case 45:
-#line 403 "src/python/beancount/parser/grammar.y" /* yacc.c:1646  */
-=======
-#line 1967 "src/python/beancount/parser/grammar.c" 
-    break;
-
-  case 56:
-#line 474 "src/python/beancount/parser/grammar.y" 
->>>>>>> a906e279
+#line 1987 "src/python/beancount/parser/grammar.c" 
+    break;
+
+  case 57:
+#line 485 "src/python/beancount/parser/grammar.y" 
     {
              BUILDY(DECREF1((yyvsp[-1].pyobj)),
                     (yyval.pyobj), "pushtag", "O", (yyvsp[-1].pyobj));
          }
-<<<<<<< HEAD
-#line 1840 "src/python/beancount/parser/grammar.c" /* yacc.c:1646  */
-    break;
-
-  case 46:
-#line 409 "src/python/beancount/parser/grammar.y" /* yacc.c:1646  */
-=======
-#line 1976 "src/python/beancount/parser/grammar.c" 
-    break;
-
-  case 57:
-#line 480 "src/python/beancount/parser/grammar.y" 
->>>>>>> a906e279
+#line 1996 "src/python/beancount/parser/grammar.c" 
+    break;
+
+  case 58:
+#line 491 "src/python/beancount/parser/grammar.y" 
     {
            BUILDY(DECREF1((yyvsp[-1].pyobj)),
                   (yyval.pyobj), "poptag", "O", (yyvsp[-1].pyobj));
        }
-<<<<<<< HEAD
-#line 1849 "src/python/beancount/parser/grammar.c" /* yacc.c:1646  */
-    break;
-
-  case 47:
-#line 415 "src/python/beancount/parser/grammar.y" /* yacc.c:1646  */
+#line 2005 "src/python/beancount/parser/grammar.c" 
+    break;
+
+  case 59:
+#line 497 "src/python/beancount/parser/grammar.y" 
     {
              /* Note: key_value is a tuple, Py_BuildValue() won't wrap it up
               * within a tuple, so expand in the method (it receives two
@@ -2473,163 +2013,92 @@
              BUILDY(DECREF1((yyvsp[-1].pyobj)),
                     (yyval.pyobj), "pushmeta", "O", (yyvsp[-1].pyobj));
          }
-#line 1861 "src/python/beancount/parser/grammar.c" /* yacc.c:1646  */
-    break;
-
-  case 48:
-#line 424 "src/python/beancount/parser/grammar.y" /* yacc.c:1646  */
+#line 2017 "src/python/beancount/parser/grammar.c" 
+    break;
+
+  case 60:
+#line 506 "src/python/beancount/parser/grammar.y" 
     {
             BUILDY(DECREF1((yyvsp[-2].pyobj)),
                    (yyval.pyobj), "popmeta", "O", (yyvsp[-2].pyobj));
         }
-#line 1870 "src/python/beancount/parser/grammar.c" /* yacc.c:1646  */
-    break;
-
-  case 49:
-#line 430 "src/python/beancount/parser/grammar.y" /* yacc.c:1646  */
-=======
-#line 1985 "src/python/beancount/parser/grammar.c" 
-    break;
-
-  case 58:
-#line 486 "src/python/beancount/parser/grammar.y" 
->>>>>>> a906e279
+#line 2026 "src/python/beancount/parser/grammar.c" 
+    break;
+
+  case 61:
+#line 512 "src/python/beancount/parser/grammar.y" 
     {
          BUILDY(DECREF5((yyvsp[-6].pyobj), (yyvsp[-4].pyobj), (yyvsp[-3].pyobj), (yyvsp[-2].pyobj), (yyvsp[0].pyobj)),
                 (yyval.pyobj), "open", "siOOOOO", FILE_LINE_ARGS, (yyvsp[-6].pyobj), (yyvsp[-4].pyobj), (yyvsp[-3].pyobj), (yyvsp[-2].pyobj), (yyvsp[0].pyobj));
          ;
      }
-<<<<<<< HEAD
-#line 1880 "src/python/beancount/parser/grammar.c" /* yacc.c:1646  */
-    break;
-
-  case 50:
-#line 437 "src/python/beancount/parser/grammar.y" /* yacc.c:1646  */
+#line 2036 "src/python/beancount/parser/grammar.c" 
+    break;
+
+  case 62:
+#line 519 "src/python/beancount/parser/grammar.y" 
     {
                 (yyval.pyobj) = (yyvsp[0].pyobj);
             }
-#line 1888 "src/python/beancount/parser/grammar.c" /* yacc.c:1646  */
-    break;
-
-  case 51:
-#line 441 "src/python/beancount/parser/grammar.y" /* yacc.c:1646  */
-=======
-#line 1995 "src/python/beancount/parser/grammar.c" 
-    break;
-
-  case 59:
-#line 493 "src/python/beancount/parser/grammar.y" 
-    {
-                (yyval.pyobj) = (yyvsp[0].pyobj);
-            }
-#line 2003 "src/python/beancount/parser/grammar.c" 
-    break;
-
-  case 60:
-#line 497 "src/python/beancount/parser/grammar.y" 
->>>>>>> a906e279
+#line 2044 "src/python/beancount/parser/grammar.c" 
+    break;
+
+  case 63:
+#line 523 "src/python/beancount/parser/grammar.y" 
     {
                 Py_INCREF(Py_None);
                 (yyval.pyobj) = Py_None;
             }
-<<<<<<< HEAD
-#line 1897 "src/python/beancount/parser/grammar.c" /* yacc.c:1646  */
-    break;
-
-  case 52:
-#line 447 "src/python/beancount/parser/grammar.y" /* yacc.c:1646  */
-=======
-#line 2012 "src/python/beancount/parser/grammar.c" 
-    break;
-
-  case 61:
-#line 503 "src/python/beancount/parser/grammar.y" 
->>>>>>> a906e279
+#line 2053 "src/python/beancount/parser/grammar.c" 
+    break;
+
+  case 64:
+#line 529 "src/python/beancount/parser/grammar.y" 
     {
           BUILDY(DECREF3((yyvsp[-4].pyobj), (yyvsp[-2].pyobj), (yyvsp[0].pyobj)),
                  (yyval.pyobj), "close", "siOOO", FILE_LINE_ARGS, (yyvsp[-4].pyobj), (yyvsp[-2].pyobj), (yyvsp[0].pyobj));
       }
-<<<<<<< HEAD
-#line 1906 "src/python/beancount/parser/grammar.c" /* yacc.c:1646  */
-    break;
-
-  case 53:
-#line 453 "src/python/beancount/parser/grammar.y" /* yacc.c:1646  */
-=======
-#line 2021 "src/python/beancount/parser/grammar.c" 
-    break;
-
-  case 62:
-#line 509 "src/python/beancount/parser/grammar.y" 
->>>>>>> a906e279
+#line 2062 "src/python/beancount/parser/grammar.c" 
+    break;
+
+  case 65:
+#line 535 "src/python/beancount/parser/grammar.y" 
     {
               BUILDY(DECREF3((yyvsp[-4].pyobj), (yyvsp[-2].pyobj), (yyvsp[0].pyobj)),
                      (yyval.pyobj), "commodity", "siOOO", FILE_LINE_ARGS, (yyvsp[-4].pyobj), (yyvsp[-2].pyobj), (yyvsp[0].pyobj));
           }
-<<<<<<< HEAD
-#line 1915 "src/python/beancount/parser/grammar.c" /* yacc.c:1646  */
-    break;
-
-  case 54:
-#line 459 "src/python/beancount/parser/grammar.y" /* yacc.c:1646  */
-=======
-#line 2030 "src/python/beancount/parser/grammar.c" 
-    break;
-
-  case 63:
-#line 515 "src/python/beancount/parser/grammar.y" 
->>>>>>> a906e279
+#line 2071 "src/python/beancount/parser/grammar.c" 
+    break;
+
+  case 66:
+#line 541 "src/python/beancount/parser/grammar.y" 
     {
         BUILDY(DECREF4((yyvsp[-5].pyobj), (yyvsp[-3].pyobj), (yyvsp[-2].pyobj), (yyvsp[0].pyobj)),
                (yyval.pyobj), "pad", "siOOOO", FILE_LINE_ARGS, (yyvsp[-5].pyobj), (yyvsp[-3].pyobj), (yyvsp[-2].pyobj), (yyvsp[0].pyobj));
     }
-<<<<<<< HEAD
-#line 1924 "src/python/beancount/parser/grammar.c" /* yacc.c:1646  */
-    break;
-
-  case 55:
-#line 465 "src/python/beancount/parser/grammar.y" /* yacc.c:1646  */
-=======
-#line 2039 "src/python/beancount/parser/grammar.c" 
-    break;
-
-  case 64:
-#line 521 "src/python/beancount/parser/grammar.y" 
->>>>>>> a906e279
+#line 2080 "src/python/beancount/parser/grammar.c" 
+    break;
+
+  case 67:
+#line 547 "src/python/beancount/parser/grammar.y" 
     {
             BUILDY(DECREF5((yyvsp[-5].pyobj), (yyvsp[-3].pyobj), (yyvsp[0].pyobj), (yyvsp[-2].pairobj).pyobj1, (yyvsp[-2].pairobj).pyobj2),
                    (yyval.pyobj), "balance", "siOOOOO", FILE_LINE_ARGS, (yyvsp[-5].pyobj), (yyvsp[-3].pyobj), (yyvsp[-2].pairobj).pyobj1, (yyvsp[-2].pairobj).pyobj2, (yyvsp[0].pyobj));
         }
-<<<<<<< HEAD
-#line 1933 "src/python/beancount/parser/grammar.c" /* yacc.c:1646  */
-    break;
-
-  case 56:
-#line 471 "src/python/beancount/parser/grammar.y" /* yacc.c:1646  */
-=======
-#line 2048 "src/python/beancount/parser/grammar.c" 
-    break;
-
-  case 65:
-#line 527 "src/python/beancount/parser/grammar.y" 
->>>>>>> a906e279
+#line 2089 "src/python/beancount/parser/grammar.c" 
+    break;
+
+  case 68:
+#line 553 "src/python/beancount/parser/grammar.y" 
     {
            BUILDY(DECREF2((yyvsp[-1].pyobj), (yyvsp[0].pyobj)),
                   (yyval.pyobj), "amount", "OO", (yyvsp[-1].pyobj), (yyvsp[0].pyobj));
        }
-<<<<<<< HEAD
-#line 1942 "src/python/beancount/parser/grammar.c" /* yacc.c:1646  */
-    break;
-
-  case 57:
-#line 477 "src/python/beancount/parser/grammar.y" /* yacc.c:1646  */
-=======
-#line 2057 "src/python/beancount/parser/grammar.c" 
-    break;
-
-  case 66:
-#line 533 "src/python/beancount/parser/grammar.y" 
->>>>>>> a906e279
+#line 2098 "src/python/beancount/parser/grammar.c" 
+    break;
+
+  case 69:
+#line 559 "src/python/beancount/parser/grammar.y" 
     {
                      BUILDY(DECREF2((yyvsp[-1].pyobj), (yyvsp[0].pyobj)),
                             (yyval.pairobj).pyobj1, "amount", "OO", (yyvsp[-1].pyobj), (yyvsp[0].pyobj));
@@ -2637,202 +2106,146 @@
                      Py_INCREF(Py_None);
                      ;
                  }
-<<<<<<< HEAD
-#line 1954 "src/python/beancount/parser/grammar.c" /* yacc.c:1646  */
-    break;
-
-  case 58:
-#line 485 "src/python/beancount/parser/grammar.y" /* yacc.c:1646  */
-=======
-#line 2069 "src/python/beancount/parser/grammar.c" 
-    break;
-
-  case 67:
-#line 541 "src/python/beancount/parser/grammar.y" 
->>>>>>> a906e279
+#line 2110 "src/python/beancount/parser/grammar.c" 
+    break;
+
+  case 70:
+#line 567 "src/python/beancount/parser/grammar.y" 
     {
                      BUILDY(DECREF2((yyvsp[-3].pyobj), (yyvsp[0].pyobj)),
                             (yyval.pairobj).pyobj1, "amount", "OO", (yyvsp[-3].pyobj), (yyvsp[0].pyobj));
                      (yyval.pairobj).pyobj2 = (yyvsp[-1].pyobj);
                  }
-<<<<<<< HEAD
-#line 1964 "src/python/beancount/parser/grammar.c" /* yacc.c:1646  */
-    break;
-
-  case 59:
-#line 492 "src/python/beancount/parser/grammar.y" /* yacc.c:1646  */
-=======
-#line 2079 "src/python/beancount/parser/grammar.c" 
-    break;
-
-  case 68:
-#line 548 "src/python/beancount/parser/grammar.y" 
+#line 2120 "src/python/beancount/parser/grammar.c" 
+    break;
+
+  case 71:
+#line 574 "src/python/beancount/parser/grammar.y" 
     {
                  Py_INCREF(Py_None);
                  (yyval.pyobj) = Py_None;
              }
-#line 2088 "src/python/beancount/parser/grammar.c" 
-    break;
-
-  case 69:
-#line 553 "src/python/beancount/parser/grammar.y" 
+#line 2129 "src/python/beancount/parser/grammar.c" 
+    break;
+
+  case 72:
+#line 579 "src/python/beancount/parser/grammar.y" 
     {
                  (yyval.pyobj) = (yyvsp[0].pyobj);
              }
-#line 2096 "src/python/beancount/parser/grammar.c" 
-    break;
-
-  case 70:
-#line 558 "src/python/beancount/parser/grammar.y" 
+#line 2137 "src/python/beancount/parser/grammar.c" 
+    break;
+
+  case 73:
+#line 584 "src/python/beancount/parser/grammar.y" 
     {
                     BUILDY(DECREF2((yyvsp[-1].pyobj), (yyvsp[0].pyobj)),
                            (yyval.pyobj), "compound_amount", "OOO", (yyvsp[-1].pyobj), Py_None, (yyvsp[0].pyobj));
                 }
-#line 2105 "src/python/beancount/parser/grammar.c" 
-    break;
-
-  case 71:
-#line 563 "src/python/beancount/parser/grammar.y" 
+#line 2146 "src/python/beancount/parser/grammar.c" 
+    break;
+
+  case 74:
+#line 589 "src/python/beancount/parser/grammar.y" 
     {
                     BUILDY(DECREF3((yyvsp[-3].pyobj), (yyvsp[-1].pyobj), (yyvsp[0].pyobj)),
                            (yyval.pyobj), "compound_amount", "OOO", (yyvsp[-3].pyobj), (yyvsp[-1].pyobj), (yyvsp[0].pyobj));
                     ;
                 }
-#line 2115 "src/python/beancount/parser/grammar.c" 
-    break;
-
-  case 72:
-#line 570 "src/python/beancount/parser/grammar.y" 
+#line 2156 "src/python/beancount/parser/grammar.c" 
+    break;
+
+  case 75:
+#line 596 "src/python/beancount/parser/grammar.y" 
     {
                       BUILDY(DECREF2((yyvsp[-1].pyobj), (yyvsp[0].pyobj)),
                              (yyval.pyobj), "amount", "OO", (yyvsp[-1].pyobj), (yyvsp[0].pyobj));
                  }
-#line 2124 "src/python/beancount/parser/grammar.c" 
-    break;
-
-  case 73:
-#line 576 "src/python/beancount/parser/grammar.y" 
->>>>>>> a906e279
+#line 2165 "src/python/beancount/parser/grammar.c" 
+    break;
+
+  case 76:
+#line 602 "src/python/beancount/parser/grammar.y" 
     {
              BUILDY(DECREF1((yyvsp[0].pyobj)),
                     (yyval.pyobj), "position", "siOO", FILE_LINE_ARGS, (yyvsp[0].pyobj), Py_None);
          }
-<<<<<<< HEAD
-#line 1973 "src/python/beancount/parser/grammar.c" /* yacc.c:1646  */
-    break;
-
-  case 60:
-#line 497 "src/python/beancount/parser/grammar.y" /* yacc.c:1646  */
-=======
-#line 2133 "src/python/beancount/parser/grammar.c" 
-    break;
-
-  case 74:
-#line 581 "src/python/beancount/parser/grammar.y" 
->>>>>>> a906e279
+#line 2174 "src/python/beancount/parser/grammar.c" 
+    break;
+
+  case 77:
+#line 607 "src/python/beancount/parser/grammar.y" 
     {
              BUILDY(DECREF2((yyvsp[-1].pyobj), (yyvsp[0].pyobj)),
                     (yyval.pyobj), "position", "siOO", FILE_LINE_ARGS, (yyvsp[-1].pyobj), (yyvsp[0].pyobj));
          }
-<<<<<<< HEAD
-#line 1982 "src/python/beancount/parser/grammar.c" /* yacc.c:1646  */
-    break;
-
-  case 61:
-#line 503 "src/python/beancount/parser/grammar.y" /* yacc.c:1646  */
-=======
-#line 2142 "src/python/beancount/parser/grammar.c" 
-    break;
-
-  case 75:
-#line 587 "src/python/beancount/parser/grammar.y" 
->>>>>>> a906e279
+#line 2183 "src/python/beancount/parser/grammar.c" 
+    break;
+
+  case 78:
+#line 613 "src/python/beancount/parser/grammar.y" 
     {
              BUILDY(DECREF1((yyvsp[-1].pyobj)),
                     (yyval.pyobj), "lot_spec", "O", (yyvsp[-1].pyobj));
          }
-#line 2151 "src/python/beancount/parser/grammar.c" 
-    break;
-
-  case 76:
-#line 592 "src/python/beancount/parser/grammar.y" 
+#line 2192 "src/python/beancount/parser/grammar.c" 
+    break;
+
+  case 79:
+#line 618 "src/python/beancount/parser/grammar.y" 
     {
              (yyval.pyobj) = (yyvsp[0].pyobj);
          }
-#line 2159 "src/python/beancount/parser/grammar.c" 
-    break;
-
-  case 77:
-#line 598 "src/python/beancount/parser/grammar.y" 
+#line 2200 "src/python/beancount/parser/grammar.c" 
+    break;
+
+  case 80:
+#line 624 "src/python/beancount/parser/grammar.y" 
     {
                           BUILDY(DECREF1((yyvsp[-1].pyobj)),
                                  (yyval.pyobj), "lot_spec_total_legacy", "OO", (yyvsp[-1].pyobj), Py_None);
                       }
-#line 2168 "src/python/beancount/parser/grammar.c" 
-    break;
-
-  case 78:
-#line 603 "src/python/beancount/parser/grammar.y" 
+#line 2209 "src/python/beancount/parser/grammar.c" 
+    break;
+
+  case 81:
+#line 629 "src/python/beancount/parser/grammar.y" 
     {
                           BUILDY(DECREF2((yyvsp[-3].pyobj), (yyvsp[-1].pyobj)),
                                  (yyval.pyobj), "lot_spec_total_legacy", "OO", (yyvsp[-3].pyobj), (yyvsp[-1].pyobj));
                       }
-#line 2177 "src/python/beancount/parser/grammar.c" 
-    break;
-
-  case 79:
-#line 609 "src/python/beancount/parser/grammar.y" 
+#line 2218 "src/python/beancount/parser/grammar.c" 
+    break;
+
+  case 82:
+#line 635 "src/python/beancount/parser/grammar.y" 
     {
                   Py_INCREF(Py_None);
                   (yyval.pyobj) = Py_None;
               }
-<<<<<<< HEAD
-#line 1991 "src/python/beancount/parser/grammar.c" /* yacc.c:1646  */
-    break;
-
-  case 62:
-#line 508 "src/python/beancount/parser/grammar.y" /* yacc.c:1646  */
-=======
-#line 2186 "src/python/beancount/parser/grammar.c" 
-    break;
-
-  case 80:
-#line 614 "src/python/beancount/parser/grammar.y" 
->>>>>>> a906e279
+#line 2227 "src/python/beancount/parser/grammar.c" 
+    break;
+
+  case 83:
+#line 640 "src/python/beancount/parser/grammar.y" 
     {
                   BUILDY(DECREF1((yyvsp[0].pyobj)),
                          (yyval.pyobj), "handle_list", "OO", Py_None, (yyvsp[0].pyobj));
               }
-<<<<<<< HEAD
-#line 2000 "src/python/beancount/parser/grammar.c" /* yacc.c:1646  */
-    break;
-
-  case 63:
-#line 513 "src/python/beancount/parser/grammar.y" /* yacc.c:1646  */
-=======
-#line 2195 "src/python/beancount/parser/grammar.c" 
-    break;
-
-  case 81:
-#line 619 "src/python/beancount/parser/grammar.y" 
->>>>>>> a906e279
+#line 2236 "src/python/beancount/parser/grammar.c" 
+    break;
+
+  case 84:
+#line 645 "src/python/beancount/parser/grammar.y" 
     {
                   BUILDY(DECREF2((yyvsp[-2].pyobj), (yyvsp[0].pyobj)),
                          (yyval.pyobj), "handle_list", "OO", (yyvsp[-2].pyobj), (yyvsp[0].pyobj));
               }
-<<<<<<< HEAD
-#line 2009 "src/python/beancount/parser/grammar.c" /* yacc.c:1646  */
-    break;
-
-  case 64:
-#line 518 "src/python/beancount/parser/grammar.y" /* yacc.c:1646  */
-=======
-#line 2204 "src/python/beancount/parser/grammar.c" 
-    break;
-
-  case 82:
-#line 624 "src/python/beancount/parser/grammar.y" 
->>>>>>> a906e279
+#line 2245 "src/python/beancount/parser/grammar.c" 
+    break;
+
+  case 85:
+#line 650 "src/python/beancount/parser/grammar.y" 
     {
                   /*
                    * FIXME: Add this warning once the new booking method is the main method.
@@ -2847,246 +2260,150 @@
                   BUILDY(DECREF2((yyvsp[-2].pyobj), (yyvsp[0].pyobj)),
                          (yyval.pyobj), "handle_list", "OO", (yyvsp[-2].pyobj), (yyvsp[0].pyobj));
               }
-<<<<<<< HEAD
-#line 2018 "src/python/beancount/parser/grammar.c" /* yacc.c:1646  */
-    break;
-
-  case 65:
-#line 525 "src/python/beancount/parser/grammar.y" /* yacc.c:1646  */
-=======
-#line 2223 "src/python/beancount/parser/grammar.c" 
-    break;
-
-  case 83:
-#line 640 "src/python/beancount/parser/grammar.y" 
+#line 2264 "src/python/beancount/parser/grammar.c" 
+    break;
+
+  case 86:
+#line 666 "src/python/beancount/parser/grammar.y" 
     {
              (yyval.pyobj) = (yyvsp[0].pyobj);
          }
-#line 2231 "src/python/beancount/parser/grammar.c" 
-    break;
-
-  case 84:
-#line 644 "src/python/beancount/parser/grammar.y" 
+#line 2272 "src/python/beancount/parser/grammar.c" 
+    break;
+
+  case 87:
+#line 670 "src/python/beancount/parser/grammar.y" 
     {
              (yyval.pyobj) = (yyvsp[0].pyobj);
          }
-#line 2239 "src/python/beancount/parser/grammar.c" 
-    break;
-
-  case 85:
-#line 648 "src/python/beancount/parser/grammar.y" 
+#line 2280 "src/python/beancount/parser/grammar.c" 
+    break;
+
+  case 88:
+#line 674 "src/python/beancount/parser/grammar.y" 
     {
              (yyval.pyobj) = (yyvsp[0].pyobj);
          }
-#line 2247 "src/python/beancount/parser/grammar.c" 
-    break;
-
-  case 86:
-#line 652 "src/python/beancount/parser/grammar.y" 
+#line 2288 "src/python/beancount/parser/grammar.c" 
+    break;
+
+  case 89:
+#line 678 "src/python/beancount/parser/grammar.y" 
     {
              BUILDY(,
                     (yyval.pyobj), "lot_merge", "O", Py_None);
          }
-#line 2256 "src/python/beancount/parser/grammar.c" 
-    break;
-
-  case 87:
-#line 659 "src/python/beancount/parser/grammar.y" 
->>>>>>> a906e279
+#line 2297 "src/python/beancount/parser/grammar.c" 
+    break;
+
+  case 90:
+#line 685 "src/python/beancount/parser/grammar.y" 
     {
           BUILDY(DECREF4((yyvsp[-5].pyobj), (yyvsp[-3].pyobj), (yyvsp[-2].pyobj), (yyvsp[0].pyobj)),
                  (yyval.pyobj), "price", "siOOOO", FILE_LINE_ARGS, (yyvsp[-5].pyobj), (yyvsp[-3].pyobj), (yyvsp[-2].pyobj), (yyvsp[0].pyobj));
       }
-<<<<<<< HEAD
-#line 2027 "src/python/beancount/parser/grammar.c" /* yacc.c:1646  */
-    break;
-
-  case 66:
-#line 531 "src/python/beancount/parser/grammar.y" /* yacc.c:1646  */
-=======
-#line 2265 "src/python/beancount/parser/grammar.c" 
-    break;
-
-  case 88:
-#line 665 "src/python/beancount/parser/grammar.y" 
->>>>>>> a906e279
+#line 2306 "src/python/beancount/parser/grammar.c" 
+    break;
+
+  case 91:
+#line 691 "src/python/beancount/parser/grammar.y" 
     {
           BUILDY(DECREF4((yyvsp[-5].pyobj), (yyvsp[-3].pyobj), (yyvsp[-2].pyobj), (yyvsp[0].pyobj)),
                  (yyval.pyobj), "event", "siOOOO", FILE_LINE_ARGS, (yyvsp[-5].pyobj), (yyvsp[-3].pyobj), (yyvsp[-2].pyobj), (yyvsp[0].pyobj));
       }
-<<<<<<< HEAD
-#line 2036 "src/python/beancount/parser/grammar.c" /* yacc.c:1646  */
-    break;
-
-  case 67:
-#line 537 "src/python/beancount/parser/grammar.y" /* yacc.c:1646  */
-=======
-#line 2274 "src/python/beancount/parser/grammar.c" 
-    break;
-
-  case 89:
-#line 671 "src/python/beancount/parser/grammar.y" 
+#line 2315 "src/python/beancount/parser/grammar.c" 
+    break;
+
+  case 92:
+#line 697 "src/python/beancount/parser/grammar.y" 
     {
              BUILDY(DECREF4((yyvsp[-5].pyobj), (yyvsp[-3].pyobj), (yyvsp[-2].pyobj), (yyvsp[0].pyobj)),
                     (yyval.pyobj), "query", "siOOOO", FILE_LINE_ARGS, (yyvsp[-5].pyobj), (yyvsp[-3].pyobj), (yyvsp[-2].pyobj), (yyvsp[0].pyobj));
          }
-#line 2283 "src/python/beancount/parser/grammar.c" 
-    break;
-
-  case 90:
-#line 677 "src/python/beancount/parser/grammar.y" 
->>>>>>> a906e279
+#line 2324 "src/python/beancount/parser/grammar.c" 
+    break;
+
+  case 93:
+#line 703 "src/python/beancount/parser/grammar.y" 
     {
           BUILDY(DECREF4((yyvsp[-5].pyobj), (yyvsp[-3].pyobj), (yyvsp[-2].pyobj), (yyvsp[0].pyobj)),
                  (yyval.pyobj), "note", "siOOOO", FILE_LINE_ARGS, (yyvsp[-5].pyobj), (yyvsp[-3].pyobj), (yyvsp[-2].pyobj), (yyvsp[0].pyobj));
       }
-<<<<<<< HEAD
-#line 2045 "src/python/beancount/parser/grammar.c" /* yacc.c:1646  */
-    break;
-
-  case 69:
-#line 545 "src/python/beancount/parser/grammar.y" /* yacc.c:1646  */
-=======
-#line 2292 "src/python/beancount/parser/grammar.c" 
-    break;
-
-  case 92:
-#line 685 "src/python/beancount/parser/grammar.y" 
->>>>>>> a906e279
+#line 2333 "src/python/beancount/parser/grammar.c" 
+    break;
+
+  case 95:
+#line 711 "src/python/beancount/parser/grammar.y" 
     {
              BUILDY(DECREF4((yyvsp[-5].pyobj), (yyvsp[-3].pyobj), (yyvsp[-2].pyobj), (yyvsp[0].pyobj)),
                     (yyval.pyobj), "document", "siOOOO", FILE_LINE_ARGS, (yyvsp[-5].pyobj), (yyvsp[-3].pyobj), (yyvsp[-2].pyobj), (yyvsp[0].pyobj));
          }
-<<<<<<< HEAD
-#line 2054 "src/python/beancount/parser/grammar.c" /* yacc.c:1646  */
-    break;
-
-  case 79:
-#line 560 "src/python/beancount/parser/grammar.y" /* yacc.c:1646  */
+#line 2342 "src/python/beancount/parser/grammar.c" 
+    break;
+
+  case 106:
+#line 727 "src/python/beancount/parser/grammar.y" 
     {
           (yyval.pyobj) = (yyvsp[0].pyobj);
       }
-#line 2062 "src/python/beancount/parser/grammar.c" /* yacc.c:1646  */
-    break;
-
-  case 80:
-#line 565 "src/python/beancount/parser/grammar.y" /* yacc.c:1646  */
-=======
-#line 2301 "src/python/beancount/parser/grammar.c" 
-    break;
-
-  case 103:
-#line 701 "src/python/beancount/parser/grammar.y" 
-    {
-          (yyval.pyobj) = (yyvsp[0].pyobj);
-      }
-#line 2309 "src/python/beancount/parser/grammar.c" 
-    break;
-
-  case 104:
-#line 706 "src/python/beancount/parser/grammar.y" 
->>>>>>> a906e279
+#line 2350 "src/python/beancount/parser/grammar.c" 
+    break;
+
+  case 107:
+#line 732 "src/python/beancount/parser/grammar.y" 
     {
            BUILDY(DECREF2((yyvsp[-2].pyobj), (yyvsp[-1].pyobj)),
                   (yyval.pyobj), "option", "siOO", FILE_LINE_ARGS, (yyvsp[-2].pyobj), (yyvsp[-1].pyobj));
        }
-<<<<<<< HEAD
-#line 2071 "src/python/beancount/parser/grammar.c" /* yacc.c:1646  */
-    break;
-
-  case 81:
-#line 571 "src/python/beancount/parser/grammar.y" /* yacc.c:1646  */
-=======
-#line 2318 "src/python/beancount/parser/grammar.c" 
-    break;
-
-  case 105:
-#line 712 "src/python/beancount/parser/grammar.y" 
->>>>>>> a906e279
+#line 2359 "src/python/beancount/parser/grammar.c" 
+    break;
+
+  case 108:
+#line 738 "src/python/beancount/parser/grammar.y" 
     {
            BUILDY(DECREF1((yyvsp[-1].pyobj)),
                   (yyval.pyobj), "include", "siO", FILE_LINE_ARGS, (yyvsp[-1].pyobj));
        }
-<<<<<<< HEAD
-#line 2080 "src/python/beancount/parser/grammar.c" /* yacc.c:1646  */
-    break;
-
-  case 82:
-#line 577 "src/python/beancount/parser/grammar.y" /* yacc.c:1646  */
-=======
-#line 2327 "src/python/beancount/parser/grammar.c" 
-    break;
-
-  case 106:
-#line 718 "src/python/beancount/parser/grammar.y" 
->>>>>>> a906e279
+#line 2368 "src/python/beancount/parser/grammar.c" 
+    break;
+
+  case 109:
+#line 744 "src/python/beancount/parser/grammar.y" 
     {
            BUILDY(DECREF1((yyvsp[-1].pyobj)),
                   (yyval.pyobj), "plugin", "siOO", FILE_LINE_ARGS, (yyvsp[-1].pyobj), Py_None);
        }
-<<<<<<< HEAD
-#line 2089 "src/python/beancount/parser/grammar.c" /* yacc.c:1646  */
-    break;
-
-  case 83:
-#line 582 "src/python/beancount/parser/grammar.y" /* yacc.c:1646  */
-=======
-#line 2336 "src/python/beancount/parser/grammar.c" 
-    break;
-
-  case 107:
-#line 723 "src/python/beancount/parser/grammar.y" 
->>>>>>> a906e279
+#line 2377 "src/python/beancount/parser/grammar.c" 
+    break;
+
+  case 110:
+#line 749 "src/python/beancount/parser/grammar.y" 
     {
            BUILDY(DECREF2((yyvsp[-2].pyobj), (yyvsp[-1].pyobj)),
                   (yyval.pyobj), "plugin", "siOO", FILE_LINE_ARGS, (yyvsp[-2].pyobj), (yyvsp[-1].pyobj));
        }
-<<<<<<< HEAD
-#line 2098 "src/python/beancount/parser/grammar.c" /* yacc.c:1646  */
-    break;
-
-  case 93:
-#line 599 "src/python/beancount/parser/grammar.y" /* yacc.c:1646  */
+#line 2386 "src/python/beancount/parser/grammar.c" 
+    break;
+
+  case 120:
+#line 766 "src/python/beancount/parser/grammar.y" 
     {
                  (yyval.pyobj) = (yyvsp[-1].pyobj);
              }
-#line 2106 "src/python/beancount/parser/grammar.c" /* yacc.c:1646  */
-    break;
-
-  case 94:
-#line 603 "src/python/beancount/parser/grammar.y" /* yacc.c:1646  */
-=======
-#line 2345 "src/python/beancount/parser/grammar.c" 
-    break;
-
-  case 115:
-#line 738 "src/python/beancount/parser/grammar.y" 
-    {
-                 (yyval.pyobj) = (yyvsp[-1].pyobj);
-             }
-#line 2353 "src/python/beancount/parser/grammar.c" 
-    break;
-
-  case 116:
-#line 742 "src/python/beancount/parser/grammar.y" 
->>>>>>> a906e279
+#line 2394 "src/python/beancount/parser/grammar.c" 
+    break;
+
+  case 121:
+#line 770 "src/python/beancount/parser/grammar.y" 
     {
                  BUILDY(DECREF2((yyvsp[-1].pyobj), (yyvsp[0].pyobj)),
                         (yyval.pyobj), "handle_list", "OO", (yyvsp[-1].pyobj), (yyvsp[0].pyobj));
              }
-<<<<<<< HEAD
-#line 2115 "src/python/beancount/parser/grammar.c" /* yacc.c:1646  */
-    break;
-
-  case 95:
-#line 608 "src/python/beancount/parser/grammar.y" /* yacc.c:1646  */
-=======
-#line 2362 "src/python/beancount/parser/grammar.c" 
-    break;
-
-  case 117:
-#line 747 "src/python/beancount/parser/grammar.y" 
->>>>>>> a906e279
+#line 2403 "src/python/beancount/parser/grammar.c" 
+    break;
+
+  case 122:
+#line 775 "src/python/beancount/parser/grammar.y" 
     {
                  /*
                   * Ignore the error and continue reducing ({3d95e55b654e}).
@@ -3104,53 +2421,29 @@
                   */
                  (yyval.pyobj) = (yyvsp[-1].pyobj);
              }
-<<<<<<< HEAD
-#line 2137 "src/python/beancount/parser/grammar.c" /* yacc.c:1646  */
-    break;
-
-  case 96:
-#line 626 "src/python/beancount/parser/grammar.y" /* yacc.c:1646  */
-=======
-#line 2384 "src/python/beancount/parser/grammar.c" 
-    break;
-
-  case 118:
-#line 765 "src/python/beancount/parser/grammar.y" 
->>>>>>> a906e279
+#line 2425 "src/python/beancount/parser/grammar.c" 
+    break;
+
+  case 123:
+#line 793 "src/python/beancount/parser/grammar.y" 
     {
                   Py_INCREF(Py_None);
                   (yyval.pyobj) = Py_None;
              }
-<<<<<<< HEAD
-#line 2146 "src/python/beancount/parser/grammar.c" /* yacc.c:1646  */
-    break;
-
-  case 97:
-#line 633 "src/python/beancount/parser/grammar.y" /* yacc.c:1646  */
-=======
-#line 2393 "src/python/beancount/parser/grammar.c" 
-    break;
-
-  case 119:
-#line 772 "src/python/beancount/parser/grammar.y" 
->>>>>>> a906e279
+#line 2434 "src/python/beancount/parser/grammar.c" 
+    break;
+
+  case 124:
+#line 800 "src/python/beancount/parser/grammar.y" 
     {
          BUILDY(,
                 (yyval.pyobj), "store_result", "O", (yyvsp[0].pyobj));
      }
-<<<<<<< HEAD
-#line 2155 "src/python/beancount/parser/grammar.c" /* yacc.c:1646  */
-    break;
-
-
-#line 2159 "src/python/beancount/parser/grammar.c" /* yacc.c:1646  */
-=======
-#line 2402 "src/python/beancount/parser/grammar.c" 
-    break;
-
-
-#line 2406 "src/python/beancount/parser/grammar.c" 
->>>>>>> a906e279
+#line 2443 "src/python/beancount/parser/grammar.c" 
+    break;
+
+
+#line 2447 "src/python/beancount/parser/grammar.c" 
       default: break;
     }
   /* User semantic actions sometimes alter yychar, and that requires
@@ -3385,11 +2678,7 @@
 #endif
   return yyresult;
 }
-<<<<<<< HEAD
-#line 641 "src/python/beancount/parser/grammar.y" /* yacc.c:1906  */
-=======
-#line 780 "src/python/beancount/parser/grammar.y" 
->>>>>>> a906e279
+#line 808 "src/python/beancount/parser/grammar.y" 
 
 
 /* A function that will convert a token name to a string, used in debugging. */
@@ -3414,12 +2703,9 @@
         case MINUS     : return "MINUS";
         case ASTERISK  : return "ASTERISK";
         case SLASH     : return "SLASH";
-<<<<<<< HEAD
         case COLON     : return "COLON";
-=======
         case LPAREN    : return "LPAREN";
         case RPAREN    : return "RPAREN";
->>>>>>> a906e279
         case FLAG      : return "FLAG";
         case TXN       : return "TXN";
         case BALANCE   : return "BALANCE";
