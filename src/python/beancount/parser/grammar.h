--- conflicted
+++ resolved
@@ -59,7 +59,6 @@
     RCURL = 269,
     EQUAL = 270,
     COMMA = 271,
-<<<<<<< HEAD
     TILDE = 272,
     SLASH = 273,
     FLAG = 274,
@@ -78,34 +77,15 @@
     OPTION = 287,
     INCLUDE = 288,
     PLUGIN = 289,
-=======
-    SLASH = 272,
-    FLAG = 273,
-    TXN = 274,
-    BALANCE = 275,
-    OPEN = 276,
-    CLOSE = 277,
-    COMMODITY = 278,
-    PAD = 279,
-    EVENT = 280,
-    PRICE = 281,
-    NOTE = 282,
-    DOCUMENT = 283,
-    PUSHTAG = 284,
-    POPTAG = 285,
-    OPTION = 286,
-    INCLUDE = 287,
-    PLUGIN = 288,
-    BOOL = 289,
->>>>>>> 9550eca3
-    DATE = 290,
-    ACCOUNT = 291,
-    CURRENCY = 292,
-    STRING = 293,
-    NUMBER = 294,
-    TAG = 295,
-    LINK = 296,
-    KEY = 297
+    BOOL = 290,
+    DATE = 291,
+    ACCOUNT = 292,
+    CURRENCY = 293,
+    STRING = 294,
+    NUMBER = 295,
+    TAG = 296,
+    LINK = 297,
+    KEY = 298
   };
 #endif
 
@@ -124,11 +104,7 @@
         PyObject* pyobj2;
     } pairobj;
 
-<<<<<<< HEAD
-#line 107 "src/python/beancount/parser/grammar.h" /* yacc.c:1909  */
-=======
-#line 103 "src/python/beancount/parser/grammar.h" /* yacc.c:1909  */
->>>>>>> 9550eca3
+#line 108 "src/python/beancount/parser/grammar.h" /* yacc.c:1909  */
 };
 # define YYSTYPE_IS_TRIVIAL 1
 # define YYSTYPE_IS_DECLARED 1
